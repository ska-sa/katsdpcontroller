--- conflicted
+++ resolved
@@ -882,14 +882,10 @@
             manager_cls = InternalProductManager
         else:
             manager_cls = SingularityProductManager
-<<<<<<< HEAD
         self._manager = manager_cls(args, self, image_resolver_factory,
                                     prometheus_registry,
                                     rewrite_gui_urls if args.haproxy else None)
-=======
-        self._manager = manager_cls(args, self, image_resolver_factory, prometheus_registry)
         self._consul_url = args.consul_url
->>>>>>> 725e70ad
         self._override_dicts = {}
         self._interface_changed_callbacks = []
         super().__init__(args.host, args.port)
@@ -1469,7 +1465,6 @@
     parser.add_argument('--name', default='sdpmc',
                         help='name to use in Zookeeper and Singularity [%(default)s]')
     parser.add_argument('--external-hostname', metavar='FQDN', default=socket.getfqdn(),
-<<<<<<< HEAD
                         help='Name by which others connect to this machine [%(default)s]')
     parser.add_argument('--http-port', type=int, default=8080, metavar='PORT',
                         help='port for the web server [%(default)s]')
@@ -1477,15 +1472,8 @@
                         help='Run haproxy to provide frontend to GUIs [no]')
     parser.add_argument('--external-url', metavar='URL', type=yarl.URL,
                         help='External URL for clients to browse the GUI')
-=======
-                        help='name by which others connect to this machine [%(default)s]')
-    parser.add_argument('--dashboard-port', type=int, default=5006, metavar='PORT',
-                        help='port for the Dash backend for the GUI [%(default)s]')
-    parser.add_argument('--http-port', type=int, default=8080, metavar='PORT',
-                        help='port for Prometheus metrics [%(default)s]')
     parser.add_argument('--consul-url', type=yarl.URL, default='http://localhost:8500/',
                         help='base URL for local consul agent [%(default)s]')
->>>>>>> 725e70ad
     parser.add_argument('--image-tag-file',
                         metavar='FILE', help='Load image tag to run from file (on each configure)')
     parser.add_argument('--s3-config-file',
