"""Core classes for the SDP Controller.

"""

import time
import logging
import subprocess
import shlex
import json
import signal
import re
import sys
import os.path
from collections import deque

from tornado import gen
import tornado.platform.asyncio
import tornado.ioloop
import tornado.concurrent
import trollius
from trollius import From, Return
import networkx
import networkx.drawing.nx_pydot
import six
import enum
from decorator import decorator

import jsonschema
import ipaddress
import netifaces
import faulthandler

from prometheus_client import Histogram

from katcp import AsyncDeviceServer, Sensor, AsyncReply, FailReply, Message
from katcp.kattypes import request, return_reply, Str, Int, Float, Bool
import katsdpcontroller
from katsdpservices.asyncio import to_tornado_future
import katsdptelstate
from katsdptelstate.endpoint import endpoint_list_parser
from . import scheduler, tasks, product_config, generator
from .tasks import State, DEPENDS_INIT


faulthandler.register(signal.SIGUSR2, all_threads=True)


REQUEST_TIME = Histogram(
    'katsdpcontroller_request_time_seconds', 'Time to process katcp requests', ['request'],
    buckets=(0.001, 0.01, 0.1, 0.5, 1.0, 2.0, 5.0, 10.0, 30.0, 60.0, 120.0, 300.0, 600.0))
logger = logging.getLogger("katsdpcontroller.katsdpcontroller")


def log_task_exceptions(task, msg):
    """Add a done callback to a task that logs any exception it raised.

    Parameters
    ----------
    task : :class:`trollius.Future`
        Task (or any future) on which the callback will be added
    msg : str
        Message that will be logged
    """
    def done_callback(task):
        if not task.cancelled():
            try:
                task.result()
            except Exception:
                logger.warning('%s', msg, exc_info=True)
    task.add_done_callback(done_callback)


class CallbackSensor(Sensor):
    """KATCP Sensor that uses a callback to obtain the next sensor value."""
    def __init__(self, *args, **kwargs):
        self._read_callback = None
        self._read_callback_kwargs = {}
        self._busy_updating = False
        super(CallbackSensor, self).__init__(*args, **kwargs)

    def set_read_callback(self, callback, **kwargs):
        self._read_callback = callback
        self._read_callback_kwargs = kwargs

    def read(self):
        """Provide a callback function that is executed when read is called.
        Callback should provide a (timestamp, status, value) tuple

        Returns
        -------
        reading : :class:`katcp.core.Reading` object
            Sensor reading as a (timestamp, status, value) tuple

        """
        if self._read_callback and not self._busy_updating:
            self._busy_updating = True
            (_val, _status, _timestamp) = self._read_callback(**self._read_callback_kwargs)
            self.set_value(self.parse_value(_val), _status, _timestamp)
        # Having this outside the above if-statement ensures that we cannot get
        # stuck with busy_updating=True if read callback crashes in one thread
        self._busy_updating = False
        return (self._timestamp, self._status, self._value)


class GraphResolver(object):
    """Provides graph name resolution services for use when presented with
       a subarray product id.

       A subarray product id has the form <subarray_name>_<data_product_name>
       and in general the graph name will be the same as the data_product_name.

       This resolver class allows specified subarray product ids to be mapped
       to a user specified graph.

       Parameters
       ----------
       overrides : list, optional
            A list of override strings in the form <subarray_product_id>:<override_graph_name>
       """
    def __init__(self, overrides=[]):
        self._overrides = {}

        for override in overrides:
            fields = override.split(':', 1)
            if len(fields) < 2:
                logger.warning("Ignoring graph resolver override {} as it does not conform to \
                                the required <subarray_product_id>:<graph_name>".format(override))
            self._overrides[fields[0]] = fields[1]
            logger.info("Registering graph override {} => {}".format(fields[0], fields[1]))

    def __call__(self, subarray_product_id):
        """Returns a full qualified graph name from the specified subarray product id.
           e.g. array_1_c856M4k => c856M4k
        """
        try:
            base_graph_name = self._overrides[subarray_product_id]
            logger.warning("Graph name specified by subarray_product_id (%s) has been overridden "
                           "to %s", subarray_product_id, base_graph_name)
             # if an override is set use this instead, but warn the user about this
        except KeyError:
            base_graph_name = subarray_product_id.split("_")[-1]
             # default graph name is to split out the trailing name from the subarray product id specifier
        return base_graph_name


class MulticastIPResources(object):
    def __init__(self, network):
        self._hosts = network.hosts()

    def get_ip(self, n_addresses):
        try:
            ip = str(next(self._hosts))
            if n_addresses > 1:
                for i in range(1, n_addresses):
                    next(self._hosts)
                ip = '{}+{}'.format(ip, n_addresses - 1)
            return ip
        except StopIteration:
            raise RuntimeError('Multicast IP addresses exhausted')


class SDPCommonResources(object):
    """Assigns multicast groups and ports across all subarrays."""
    def __init__(self, safe_multicast_cidr):
        logger.info("Using {} for multicast subnet allocation".format(safe_multicast_cidr))
        self.multicast_subnets = deque(
            ipaddress.ip_network(unicode(safe_multicast_cidr)).subnets(new_prefix=24))


class SDPResources(object):
    """Helper class to allocate resources for a single subarray-product."""
    def __init__(self, common, subarray_product_id):
        self.subarray_product_id = subarray_product_id
        self._common = common
        try:
            self._subnet = self._common.multicast_subnets.popleft()
        except IndexError:
            raise RuntimeError("Multicast subnets exhausted")
        logger.info("Using {} for {}".format(self._subnet, subarray_product_id))
        self._multicast_resources = MulticastIPResources(self._subnet)

    def get_multicast_ip(self, n_addresses):
        """Assign multicast addresses for a group."""
        return self._multicast_resources.get_ip(n_addresses)

    def get_port(self):
        """Return an assigned port for a multicast group"""
        return 7148

    def close(self):
        if self._subnet is not None:
            self._common.multicast_subnets.append(self._subnet)
            self._subnet = None
            self._multicast_resources = None


class ProgramBlock(object):
    """A program block is book-ended by a capture-init and a capture-done,
    although processing on it continues after the capture-done."""

    class State(enum.Enum):
        INITIALISING = 0
        CAPTURING = 1
        POSTPROCESSING = 2
        DEAD = 3

    def __init__(self, name, loop):
        self.name = name
        self._state = ProgramBlock.State.INITIALISING
        self.postprocess_task = None
        self.dead_event = trollius.Event(loop=loop)
        self.state_change_callback = None

    @property
    def state(self):
        return self._state

    @state.setter
    def state(self, value):
        if self._state != value:
            self._state = value
            if value == ProgramBlock.State.DEAD:
                self.dead_event.set()
            if self.state_change_callback is not None:
                self.state_change_callback()


class SDPSubarrayProductBase(object):
    """SDP Subarray Product Base

    Represents an instance of an SDP subarray product. This includes ingest, an
    appropriate telescope model, and any required post-processing.

    In general each telescope subarray product is handled in a completely
    parallel fashion by the SDP. This class encapsulates these instances,
    handling control input and sensor feedback to CAM.

    State changes are asynchronous operations. There can only be one
    asynchronous operation at a time. Attempting a second one will either
    fail, or in some cases will cancel the prior operation. To avoid race
    conditions, changes to :attr:`state` should generally only be made from
    inside the asynchronous tasks.

    There are some invariants that must hold at yield points:
    - There is at most one program block in state CAPTURING.
    - :attr:`current_program_block` is the program block in state
      CAPTURING, or ``None`` if there isn't one.
    - :attr:`current_program_block` is set if and only if the subarray state
      is CAPTURING.
    - Keys in :attr:`program_blocks` also appear in `program_block_names`.
    - Elements of :attr:`program_blocks` are not in state DEAD.

    This is a base class that is intended to be subclassed. The methods whose
    names end in ``_impl`` are extension points that should be implemented in
    subclasses to do the real work. These methods are run as part of the
    asynchronous operations. They need to be cancellation-safe, to allow for
    forced deconfiguration to abort them.
    """
    def __init__(self, sched, config, resolver, subarray_product_id, loop, sdp_controller):
        self._async_task = None    #: Current background task (can only be one)
        self.sched = sched
        self.config = config
        self.resolver = resolver
        self.subarray_product_id = subarray_product_id
        self.loop = loop
        self.sdp_controller = sdp_controller
        self.logical_graph = generator.build_logical_graph(config)
        self.telstate_endpoint = ""
        self.telstate = None
        self.program_blocks = {}              # live program blocks, indexed by name
        self.program_block_names = set()      # all program block names used
        self.current_program_block = None     # set between capture_init and capture_done
<<<<<<< HEAD
        self.dead_callback = lambda product: None  # called when reached state DEAD
        self._state = None
        self.program_block_sensor = Sensor.string(
            subarray_product_id + ".program-block-state",
            "JSON dictionary of program block states for active program blocks",
            default="{}", initial_status=Sensor.NOMINAL)
        self.state_sensor = Sensor.discrete(
            subarray_product_id + ".state",
            "State of the subarray product state machine",
            params=[member.lower() for member in State.__members__])
        self.state = State.CONFIGURING   # This sets the sensor
=======
        self.dead_future = trollius.Future(loop)   # Set to None when reached state DEAD
>>>>>>> 2e73acce
        logger.info("Created: {!r}".format(self))

    @property
    def state(self):
        return self._state

    @state.setter
    def state(self, value):
        self._state = value
        self.state_sensor.set_value(value.name.lower())

    @property
    def async_busy(self):
        """Whether there is an asynchronous state-change operation in progress."""
        return self._async_task is not None and not self._async_task.done()

    def _fail_if_busy(self):
        """Raise a FailReply if there is an asynchronous operation in progress."""
        if self.async_busy:
            raise FailReply('Subarray product {} is busy with an operation. '
                            'Please wait for it to complete first.'.format(self.subarray_product_id))

    @trollius.coroutine
    def configure_impl(self, req):
        """Extension point to configure the subarray."""
        pass

    @trollius.coroutine
    def deconfigure_impl(self, force, ready):
        """Extension point to deconfigure the subarray.

        Parameters
        ----------
        force : bool
            Whether to do an abrupt deconfiguration without waiting for
            postprocessing.
        ready : :class:`trollius.Event`
            If the ?product-deconfigure command should return before
            deconfiguration is complete, this event can be set at that point.
        """
        pass

    @trollius.coroutine
    def capture_init_impl(self, program_block):
        """Extension point to start a program block."""
        pass

    @trollius.coroutine
    def capture_done_impl(self, program_block):
        """Extension point to stop a program block.

        This should only do the work needed for the ``capture-done`` master
        controller request to return. The caller takes care of calling
        :meth:`postprocess_impl`.

        It needs to be safe to run from DECONFIGURING state, because it may be
        run as part of forced deconfigure.
        """
        pass

    @trollius.coroutine
    def postprocess_impl(self, program_block):
        """Complete the post-processing for a program block.

        Subclasses should override this if a program block is not finished when
        :meth:`_capture_done` returns.
        """
        pass

    @trollius.coroutine
    def _configure(self, req):
        """Asynchronous task that does he configuration."""
        yield From(self.configure_impl(req))
        self.state = State.IDLE

    @trollius.coroutine
    def _deconfigure(self, force, ready):
        """Asynchronous task that does the deconfiguration.

        This handles the entire burndown cycle. The end of the synchronous
        part (at which point the katcp request returns) is signalled by
        setting the event `ready`.
        """
        self.state = State.DECONFIGURING
        if self.current_program_block is not None:
            try:
                program_block = self.current_program_block
                # To prevent trying again if we get a second forced-deconfigure.
                self.current_program_block = None
                yield From(self.capture_done_impl(program_block))
            except trollius.CancelledError:
                raise
            except Exception as error:
                logger.error("Failed to issue capture-done during shutdown request. "
                             "Will continue with graph shutdown.", exc_info=True)

        if force:
            for program_block in list(self.program_blocks.values()):
                if program_block.postprocess_task is not None:
                    logger.warning('Cancelling postprocessing for program block %s',
                                   program_block.name)
                    program_block.postprocess_task.cancel()
                else:
                    self._program_block_dead(program_block)

        yield From(self.deconfigure_impl(force, ready))

        # Allow all the postprocessing tasks to finish up
        # Note: this needs to be done carefully, because self.program_blocks
        # can change during the yield.
        while self.program_blocks:
            name, program_block = next(self.program_blocks.iteritems())
            logging.info('Waiting for program block %s to terminate', name)
            yield From(program_block.dead_event.wait())
            self.program_blocks.pop(name, None)

        self.state = State.DEAD
        ready.set()     # In case deconfigure_impl didn't already do this
        self.dead_future.set_result(None)

    def _program_block_dead(self, program_block):
        """Mark a program block as dead and remove it from the list."""
        try:
            del self.program_blocks[program_block.name]
        except KeyError:
            pass      # Allows this function to be called twice
        # Setting the state will trigger _update_program_block_sensor, which
        # will update the sensor with the value removed
        program_block.state = ProgramBlock.State.DEAD

    def _update_program_block_sensor(self):
        value = {name: program_block.state.name.lower()
                 for name, program_block in six.iteritems(self.program_blocks)}
        self.program_block_sensor.set_value(json.dumps(value, sort_keys=True))

    @trollius.coroutine
    def _capture_init(self, program_block):
        yield From(self.capture_init_impl(program_block))
        assert self.current_program_block is None
        self.state = State.CAPTURING
        self.program_block_names.add(program_block.name)
        self.program_blocks[program_block.name] = program_block
        self.current_program_block = program_block
        # Set the state, which triggers a sensor update
        program_block.state_change_callback = self._update_program_block_sensor
        program_block.state = ProgramBlock.State.CAPTURING

    @trollius.coroutine
    def _capture_done(self):
        """The asynchronous task that handles ?capture-done. See
        :meth:`capture_done_impl` for additional details.

        This is only called for a "normal" capture-done. Forced deconfigures
        call :meth:`capture_done_impl` directly.

        Returns
        -------
        The program block that was stopped
        """
        program_block = self.current_program_block
        assert program_block is not None
        yield From(self.capture_done_impl(program_block))
        assert self.state == State.CAPTURING
        assert self.current_program_block is program_block
        self.state = State.IDLE
        self.current_program_block = None
        program_block.state = ProgramBlock.State.POSTPROCESSING
        program_block.postprocessing_task = trollius.ensure_future(
            self.postprocess_impl(program_block), loop=self.loop)
        log_task_exceptions(
            program_block.postprocessing_task,
            "Exception in postprocessing for {}/{}".format(self.subarray_product_id,
                                                           program_block.name))
        program_block.postprocessing_task.add_done_callback(
            lambda task: self._program_block_dead(program_block))
        raise Return(program_block)

    def _clear_async_task(self, future):
        """Clear the current async task.

        Parameters
        ----------
        future : :class:`trollius.Future`
            The expected value of :attr:`_async_task`. If it does not match,
            it is not cleared (this can happen if another task replaced it
            already).
        """
        if self._async_task is future:
            self._async_task = None

    @trollius.coroutine
    def _replace_async_task(self, new_task):
        """Set the current asynchronous task.

        If there is an existing task, it is atomically replaced then cancelled.

        Returns
        -------
        bool
            Whether `new_task` is now the current async task (it might not be
            if it was replaced after being installed but before we returned).
        """
        old_task = self._async_task
        self._async_task = new_task
        if old_task is not None:
            old_task.cancel()
            # Using trollius.wait instead of directly yielding from the task
            # avoids re-raising any exception raised from the task.
            yield From(trollius.wait([old_task], loop=self.loop))
        raise Return(self._async_task is new_task)

    @trollius.coroutine
    def configure(self, req):
        assert not self.async_busy, "configure should be the first thing to happen"
        assert self.state == State.CONFIGURING, "configure should be the first thing to happen"
        task = trollius.ensure_future(self._configure(req), loop=self.loop)
        log_task_exceptions(task, "Configuring subarray product {} failed".format(
            self.subarray_product_id))
        self._async_task = task
        try:
            yield From(task)
        finally:
            self._clear_async_task(task)

    @trollius.coroutine
    def deconfigure(self, force=False):
        """Start deconfiguration of the subarray, but does not wait for it to complete."""
        if self.state == State.DEAD:
            return
        if self.async_busy:
            if not force:
                self._fail_if_busy()
            else:
                logger.warning('Subarray product %s is busy with an operation, but deconfiguring anyway',
                               self.subarray_product_id)

        if self.state != State.IDLE:
            if not force:
                raise FailReply('Subarray product is not idle and thus cannot be deconfigured. Please issue capture_done first.')
            else:
                logger.warning('Subarray product %s is in state %s, but deconfiguring anyway',
                               self.subarray_product_id, self.state.name)
        logger.info("Deconfiguring subarray product %s", self.subarray_product_id)

        ready = trollius.Event(self.loop)
        task = trollius.ensure_future(self._deconfigure(force, ready), loop=self.loop)
        log_task_exceptions(task, "Deconfiguring {} failed".format(self.subarray_product_id))
        # Make sure that ready gets unblocked even if task throws.
        task.add_done_callback(lambda future: ready.set())
        task.add_done_callback(self._clear_async_task)
        if (yield From(self._replace_async_task(task))):
            yield From(ready.wait())
        # We don't wait for task to complete, but if it's already done we
        # pass back any exceptions.
        if task.done():
            yield From(task)

    @trollius.coroutine
    def capture_init(self, program_block_id):
        self._fail_if_busy()
        if self.state != State.IDLE:
            raise FailReply('Subarray product {} is currently in state {}, not IDLE as expected. '
                            'Cannot be inited.'.format(self.subarray_product_id, self.state.name))
        if program_block_id is None:
            seq = 0
            while 'pb' + str(seq) in self.program_block_names:
                seq += 1
            program_block_id = 'pb' + str(seq)
        elif program_block_id in self.program_block_names:
            raise FailReply('Program block ID {} has already been used in {}'.format(
                program_block_id, self.subarray_product_id))

        program_block = ProgramBlock(program_block_id, self.loop)
        task = trollius.ensure_future(self._capture_init(program_block), loop=self.loop)
        self._async_task = task
        try:
            yield From(task)
        finally:
            self._clear_async_task(task)

    @trollius.coroutine
    def capture_done(self):
        self._fail_if_busy()
        if self.state != State.CAPTURING:
            raise FailReply('Subarray product is currently in state {}, not CAPTURING as expected. '
                            'Cannot be stopped.'.format(self.state.name))
        task = trollius.ensure_future(self._capture_done(), loop=self.loop)
        self._async_task = task
        try:
            yield From(task)
        finally:
            self._clear_async_task(task)

    def write_graphs(self, output_dir):
        """Write visualisations to `output_dir`."""
        for name in ['ready', 'init', 'kill', 'resolve', 'resources']:
            if name != 'resources':
                g = scheduler.subgraph(self.logical_graph, 'depends_' + name)
            else:
                g = scheduler.subgraph(self.logical_graph, scheduler.Scheduler.depends_resources)
            g = networkx.relabel_nodes(g, {node: node.name for node in g})
            g = networkx.drawing.nx_pydot.to_pydot(g)
            filename = os.path.join(output_dir,
                                    '{}_{}.svg'.format(self.subarray_product_id, name))
            try:
                g.write_svg(filename)
            except (IOError, OSError) as error:
                logger.warn('Could not write %s: %s', filename, error)

    def __repr__(self):
        return "Subarray product {} (State: {})".format(self.subarray_product_id, self.state.name)


class SDPSubarrayProductInterface(SDPSubarrayProductBase):
    """Dummy implementation of SDPSubarrayProductBase interface that does not
    actually run anything.
    """
    def __init__(self, *args, **kwargs):
        super(SDPSubarrayProductInterface, self).__init__(*args, **kwargs)
        self._interface_mode_sensors = InterfaceModeSensors(self.subarray_product_id)
        sensors = self._interface_mode_sensors.sensors
        self._program_block_states = [
            sensor for sensor in sensors.values() if sensor.name.endswith('.program-block-state')]

    def _update_program_block_state(self, program_block_id, state):
        """Update the simulated *.program-block-state sensors.

        The dictionary that is JSON-encoded in the sensor value is updated to
        set the value associated with the key `program_block_id`. If `state` is
        `None`, the key is removed instead.
        """
        for name, sensor in self._interface_mode_sensors.sensors.items():
            if name.endswith('.program-block-state'):
                states = json.loads(sensor.value())
                if state is None:
                    states.pop(program_block_id, None)
                else:
                    states[program_block_id] = state
                sensor.set_value(json.dumps(states))

    @trollius.coroutine
    def capture_init_impl(self, program_block):
        self._update_program_block_state(program_block.name, 'CAPTURING')

    @trollius.coroutine
    def capture_done_impl(self, program_block):
        self._update_program_block_state(program_block.name, 'PROCESSING')

    @trollius.coroutine
    def postprocess_impl(self, program_block):
        yield From(trollius.sleep(0.1, loop=self.loop))
        self._update_program_block_state(program_block.name, None)

    @trollius.coroutine
    def configure_impl(self, req):
        logger.warning("No components will be started - running in interface mode")
        # Add dummy sensors for this product
        self._interface_mode_sensors.add_sensors(self.sdp_controller)

    @trollius.coroutine
    def deconfigure_impl(self, force, ready):
        self._interface_mode_sensors.remove_sensors(self.sdp_controller)


class SDPSubarrayProduct(SDPSubarrayProductBase):
    """Subarray product that actually launches nodes."""
    def _instantiate(self, logical_node, sdp_controller):
        if isinstance(logical_node, tasks.SDPLogicalTask):
            return logical_node.physical_factory(
                logical_node, self.loop,
                sdp_controller, self.subarray_product_id)
        else:
            return logical_node.physical_factory(logical_node, self.loop)

    def __init__(self, sched, config, resolver, subarray_product_id, loop,
                 sdp_controller, telstate_name='telstate'):
        super(SDPSubarrayProduct, self).__init__(
            sched, config, resolver, subarray_product_id, loop, sdp_controller)
        # generate physical nodes
        mapping = {logical: self._instantiate(logical, sdp_controller)
                   for logical in self.logical_graph}
        self.physical_graph = networkx.relabel_nodes(self.logical_graph, mapping)
        # Nodes indexed by logical name
        self._nodes = {node.logical_node.name: node for node in self.physical_graph}
        self.telstate_node = self._nodes[telstate_name]

    @trollius.coroutine
    def _issue_req(self, req, args=[], node_type='ingest', **kwargs):
        """Issue a request against all nodes of a particular type. Typical
        usage is to issue a command such as 'capture-init' to all ingest nodes.
        A single failure is treated as terminal.

        Returns
        -------
        results : str
            Human-readable representation of the ok replies

        Raises
        ------
        katcp.FailReply
            If any of the underlying requests fail
        Exception
            Any exceptions raised by katcp itself will propagate
        """
        logger.debug("Issuing request {} to node_type {}".format(req, node_type))
        ret_args = ""
        for node in self.physical_graph:
            katcp = getattr(node, 'katcp_connection', None)
            if katcp is None:
                # Can happen either if node is not an SDPPhysicalTask or if
                # it has no katcp connection
                continue
            # filter out node_type(s) we don't want
            if (not node.logical_node.name.startswith(node_type + '.')
                    and node.logical_node.name != node_type):
                continue
            reply, informs = yield From(node.issue_req(req, args, **kwargs))
            if not reply.reply_ok():
                retmsg = "Failed to issue req {} to node {}. {}".format(req, node.name, reply.arguments[-1])
                raise FailReply(retmsg)
            ret_args += "," + reply.arguments[-1]
        if ret_args == "":
            ret_args = "Note: Req {} not issued as no nodes of type {} found.".format(req, node_type)
        raise Return(ret_args)

    @trollius.coroutine
    def _exec_node_transition(self, node, req, deps):
        if deps:
            yield From(trollius.gather(*deps, loop=node.loop))
        if req is not None:
            if node.katcp_connection is None:
                logger.warning('Cannot issue %s to %s because there is no katcp connection',
                               req, node.name)
            else:
                # TODO: should handle katcp exceptions or failed replies
                yield From(node.issue_req(req[0], req[1:], timeout=300))

    @trollius.coroutine
    def exec_transitions(self, old_state, new_state, reverse, program_block):
        """Issue requests to nodes on state transitions.

        The requests are made in parallel, but respects `depends_init`
        dependencies in the graph.

        Parameters
        ----------
        old_state : :class:`~katsdpcontroller.tasks.State`
            Previous state
        new_state : :class:`~katsdpcontroller.tasks.State`
            New state
        reverse : bool
            If there is a `depends_init` edge from A to B in the graph, A's
            request will be made first if `reverse` is false, otherwise B's
            request will be made first.
        program_block : :class:`ProgramBlock`
            The program block is that being transitioned
        """
        # Create a copy of the graph containing only dependency edges.
        deps_graph = scheduler.subgraph(self.physical_graph, DEPENDS_INIT)
        # Reverse it
        if not reverse:
            deps_graph = deps_graph.reverse(copy=False)

        tasks = {}     # Keyed by node
        # We grab the ioloop of the first task we create.
        loop = None
        # Lexicographical tie-breaking isn't strictly required, but it makes
        # behaviour predictable.
        now = time.time()   # Outside loop to be consistent across all nodes
        for node in networkx.lexicographical_topological_sort(deps_graph, key=lambda x: x.name):
            req = None
            try:
                req = node.get_transition(old_state, new_state)
            except AttributeError:
                # Not all nodes are SDPPhysicalTask
                pass
            if req is not None:
                # Apply {} substitutions to request data
                subst = dict(program_block_id=program_block.name,
                             time=now)
                req = [field.format(**subst) for field in req]
            deps = [tasks[trg] for trg in deps_graph.predecessors(node) if trg in tasks]
            if deps or req is not None:
                task = trollius.ensure_future(self._exec_node_transition(node, req, deps),
                                              loop=node.loop)
                loop = node.loop
                tasks[node] = task
        if tasks:
            yield From(trollius.gather(*tasks.values(), loop=loop))

    @trollius.coroutine
    def capture_init_impl(self, program_block):
        if any(node.logical_node.name.startswith('sim.') for node in self.physical_graph):
            logger.info('SIMULATE: Configuring antennas in simulator(s)')
            try:
                # Replace temporary fake antennas with ones configured by kattelmod
                yield From(self._issue_req('configure-subarray-from-telstate', node_type='sim'))
            except trollius.CancelledError:
                raise
            except Exception as error:
                logger.error("SIMULATE: configure-subarray-from-telstate failed", exc_info=True)
                raise FailReply(
                    "SIMULATE: configure-subarray-from-telstate failed: {}".format(error))
        yield From(self.exec_transitions(State.IDLE, State.CAPTURING, True, program_block))

    @trollius.coroutine
    def capture_done_impl(self, program_block):
        yield From(self.exec_transitions(State.CAPTURING, State.IDLE, False, program_block))

    @trollius.coroutine
    def postprocess_impl(self, program_block):
        for node in self.physical_graph:
            if isinstance(node, tasks.SDPPhysicalTask):
                observer = node.program_block_state_observer
                if observer is not None:
                    yield From(observer.wait_program_block_done(program_block.name))

    @trollius.coroutine
    def _launch_telstate(self):
        """Make sure the telstate node is launched"""
        boot = [self.telstate_node]

        base_params = self.physical_graph.graph.get(
            'config', lambda resolver: {})(self.resolver)
        base_params['subarray_product_id'] = self.subarray_product_id
        base_params['sdp_config'] = self.config
        # Provide attributes to describe the relationships between CBF streams
        # and instruments. This could be extracted from sdp_config, but these
        # specific sensors are easier to mock.
        for name, stream in six.iteritems(self.config['inputs']):
            if stream['type'].startswith('cbf.'):
                prefix = 'cbf_' + name + '_'
                for suffix in ['src_streams', 'instrument_dev_name']:
                    if suffix in stream:
                        base_params[prefix + suffix] = stream[suffix]

        logger.debug("Launching telstate. Base parameters {}".format(base_params))
        yield From(self.sched.launch(self.physical_graph, self.resolver, boot))
         # encode metadata into the telescope state for use
         # in component configuration
         # connect to telstate store
        self.telstate_endpoint = '{}:{}'.format(self.telstate_node.host,
                                                self.telstate_node.ports['telstate'])
        self.telstate = katsdptelstate.TelescopeState(endpoint=self.telstate_endpoint)
        self.resolver.telstate = self.telstate

        logger.debug("base params: %s", base_params)
         # set the configuration
        for k, v in base_params.iteritems():
            self.telstate.add(k, v, immutable=True)

    def check_nodes(self):
        """Check that all requested nodes are actually running.

        .. todo::

           Also check health state sensors
        """
        for node in self.physical_graph:
            if node.state != scheduler.TaskState.READY:
                logger.warn('Task %s is in state %s instead of READY', node.name, node.state.name)
                return False
        return True

    @trollius.coroutine
    def _shutdown(self, force):
        try:
            # TODO: issue progress reports as tasks stop
            yield From(self.sched.kill(self.physical_graph, force=force))
        finally:
            if hasattr(self.resolver, 'resources'):
                self.resolver.resources.close()

    @trollius.coroutine
    def configure_impl(self, req):
        try:
            try:
                resolver = self.resolver
                resolver.resources = SDPResources(self.sdp_controller.resources,
                                                  self.subarray_product_id)
                # launch the telescope state for this graph
                yield From(self._launch_telstate())
                req.inform("Telstate launched. [{}]".format(self.telstate_endpoint))
                 # launch containers for those nodes that require them
                yield From(self.sched.launch(self.physical_graph, self.resolver))
                req.inform("All nodes launched")
                alive = self.check_nodes()
                # is everything we asked for alive
                if not alive:
                    ret_msg = "Some nodes in the graph failed to start. Check the error log for specific details."
                    logger.error(ret_msg)
                    raise FailReply(ret_msg)
                # Record the TaskInfo for each task in telstate, as well as details
                # about the image resolver.
                details = {}
                for task in self.physical_graph:
                    if isinstance(task, scheduler.PhysicalTask):
                        details[task.logical_node.name] = {
                            'host': task.host,
                            'taskinfo': task.taskinfo.to_dict()
                        }
                self.telstate.add('sdp_task_details', details, immutable=True)
                self.telstate.add('sdp_image_tag', resolver.image_resolver.tag, immutable=True)
                self.telstate.add('sdp_image_overrides', resolver.image_resolver.overrides,
                                   immutable=True)
            except Exception:
                # If there was a problem the graph might be semi-running. Shut it all down.
                exc_info = sys.exc_info()
                yield From(self._shutdown(force=True))
                six.reraise(*exc_info)
        except scheduler.InsufficientResourcesError as error:
            raise FailReply('Insufficient resources to launch {}: {}'.format(
                self.subarray_product_id, error))
        except scheduler.ImageError as error:
            raise FailReply(str(error))

    @trollius.coroutine
    def deconfigure_impl(self, force, ready):
        if force:
            yield From(self._shutdown(force=force))
            ready.set()
        else:
            def must_wait(node):
                return (isinstance(node.logical_node, tasks.SDPLogicalTask)
                        and node.logical_node.deconfigure_wait)
            # Start the shutdown in a separate task, so that we can monitor
            # for task shutdown.
            wait_tasks = [node.dead_event.wait() for node in self.physical_graph if must_wait(node)]
            shutdown_task = trollius.ensure_future(self._shutdown(force=force), loop=self.loop)
            yield From(trollius.gather(*wait_tasks, loop=self.loop))
            ready.set()
            yield From(shutdown_task)


def async_request(func):
    """Decorator for requests that run asynchronously on the tornado ioloop
    of :class:`SDPControllerServer`. This converts a handler that returns a
    future to one that uses AsyncReply. The difference is that this allows
    further commands to be immediately processed *on the same connection*.

    The function itself must return a future that resolves to a reply. Thus,
    a typical order of decorators is async_request, request, return_reply,
    gen.coroutine.
    """
    @six.wraps(func)
    def wrapper(self, req, msg):
        # Note that this will run the coroutine until it first yields. The initial
        # code until the first yield thus happens synchronously.
        future = func(self, req, msg)
        @gen.coroutine
        def callback():
            with REQUEST_TIME.labels(msg.name).time():
                try:
                    reply = yield future
                    req.reply_with_message(reply)
                except FailReply as error:
                    reason = str(error)
                    self._logger.error('Request %s FAIL: %s', msg.name, reason)
                    req.reply('fail', reason)
                except trollius.CancelledError:
                    self._logger.error('Request %s CANCELLED', msg.name)
                    req.reply('fail', 'request was cancelled')
                except Exception:
                    reply = self.create_exception_reply_and_log(msg, sys.exc_info())
                    req.reply_with_message(reply)
        self.ioloop.add_callback(callback)
        raise AsyncReply
    return wrapper


def time_request(func):
    """Decorator to record request servicing time as a Prometheus histogram.

    Use this on the outside of ``@request``.

    .. note::
        Only suitable for use on synchronous request handlers. Asynchronous
        handlers get the functionality as part of :func:`async_request`.
    """
    @six.wraps(func)
    def wrapper(self, req, msg):
        with REQUEST_TIME.labels(msg.name).time():
            return func(self, req, msg)
    return wrapper


class SDPControllerServer(AsyncDeviceServer):

    VERSION_INFO = ("sdpcontroller", 1, 1)
    BUILD_INFO = ("sdpcontroller",) + tuple(katsdpcontroller.__version__.split('.', 1)) + ('',)

    def __init__(self, host, port, sched, loop, safe_multicast_cidr,
                 simulate=False, develop=False, interface_mode=False, wrapper=None,
                 graph_resolver=None, image_resolver_factory=None,
                 gui_urls=None, graph_dir=None):
         # setup sensors
        self._build_state_sensor = Sensor(Sensor.STRING, "build-state", "SDP Controller build state.", "")
        self._api_version_sensor = Sensor(Sensor.STRING, "api-version", "SDP Controller API version.", "")
        self._device_status_sensor = Sensor(Sensor.DISCRETE, "device-status", "Devices status of the SDP Master Controller", "", ["ok", "degraded", "fail"])
        self._gui_urls_sensor = Sensor(Sensor.STRING, "gui-urls", "Links to associated GUIs", "")
        self._fmeca_sensors = {}
        self._fmeca_sensors['FD0001'] = Sensor(Sensor.BOOLEAN, "fmeca.FD0001", "Sub-process limits", "")
         # example FMECA sensor. In this case something to keep track of issues arising from launching to many processes.
         # TODO: Add more sensors exposing resource usage and currently executing graphs
        self._ntp_sensor = CallbackSensor(Sensor.BOOLEAN, "time-synchronised","SDP Controller container (and host) is synchronised to NTP", "")

        self.simulate = simulate
        if self.simulate: logger.warning("Note: Running in simulation mode. This will simulate certain external components such as the CBF.")
        self.develop = develop
        if self.develop:
            logger.warning("Note: Running in developer mode. This will relax some constraints.")
        self.interface_mode = interface_mode
        if self.interface_mode:
            logger.warning("Note: Running master controller in interface mode. This allows testing of the interface only, no actual command logic will be enacted.")
        self.wrapper = wrapper
        if self.wrapper is not None:
            logger.warning('Note: Using wrapper %s in all containers. This may alter behaviour.',
                           self.wrapper)
        self.loop = loop
        self.sched = sched
        self.components = {}
         # dict of currently managed SDP components
        self.gui_urls = gui_urls if gui_urls is not None else []
        self.graph_dir = graph_dir

        if graph_resolver is None:
            graph_resolver = GraphResolver()
        self.graph_resolver = graph_resolver
        if image_resolver_factory is None:
            image_resolver_factory = scheduler.ImageResolver
        self.image_resolver_factory = image_resolver_factory

        logger.debug("Building initial resource pool")
        self.resources = SDPCommonResources(safe_multicast_cidr)
         # create a new resource pool.

        self.subarray_products = {}
         # dict of currently configured SDP subarray_products
        self.override_dicts = {}
         # per subarray product dictionaries used to override internal config
        self.tasks = {}
         # dict of currently managed SDP tasks

        super(SDPControllerServer, self).__init__(host, port)

    def setup_sensors(self):
        """Add sensors for processes."""
        self._build_state_sensor.set_value(self.build_state())
        self.add_sensor(self._build_state_sensor)
        self._api_version_sensor.set_value(self.version())
        self.add_sensor(self._api_version_sensor)
        self._device_status_sensor.set_value('ok')
        self.add_sensor(self._device_status_sensor)
        self._gui_urls_sensor.set_value(json.dumps(self.gui_urls))
        self.add_sensor(self._gui_urls_sensor)

        self._ntp_sensor.set_value('0')
        self._ntp_sensor.set_read_callback(self._check_ntp_status)
        self.add_sensor(self._ntp_sensor)

          # until we know any better, failure modes are all inactive
        for s in self._fmeca_sensors.itervalues():
            s.set_value(0)
            self.add_sensor(s)

    def _check_ntp_status(self):
        try:
            return (subprocess.check_output(["/usr/bin/ntpq","-p"]).find('*') > 0 and '1' or '0', Sensor.NOMINAL, time.time())
        except OSError:
            return ('0', Sensor.NOMINAL, time.time())

    @time_request
    def request_halt(self, req, msg):
        """Halt the device server.

        Returns
        -------
        success : {'ok', 'fail'}
            Whether scheduling the halt succeeded.

        Examples
        --------
        ::

            ?halt
            !halt ok
        """
        self.stop()
        logger.warning("Halt requested. Attempting cleanup...")
        # this message makes it through because stop
        # only registers in .run(...) after the reply
        # has been sent.
        return req.make_reply("ok")

    @trollius.coroutine
    def deregister_product(self, product, force=False):
        """Deregister a subarray product and remove it form the list of products.

        Raises
        ------
        FailReply
            if an asynchronous operation is in progress on the subarray product and
            `force` is false.
        """
        yield From(product.deconfigure(force=force))

    @trollius.coroutine
    def deconfigure_product(self, subarray_product_id, force=False):
        """Deconfigure a subarray product in response to a request.

        The difference between this method and :meth:`deregister_product` is
        that this method takes the subarray product by name.

        Raises
        ------
        FailReply
            if an asynchronous operation is is progress on the subarray product and
            `force` is false.
        FailReply
            if `subarray_product_id` does not exist
        """
        try:
            product = self.subarray_products[subarray_product_id]
        except KeyError:
            raise FailReply("Deconfiguration of subarray product {} requested, "
                            "but no configuration found.".format(subarray_product_id))
        yield From(self.deregister_product(product, force))

    @trollius.coroutine
    def configure_product(self, req, subarray_product_id, config):
        """Configure a subarray product in response to a request.

        Raises
        ------
        FailReply
            if a configure/deconfigure is in progress
        FailReply
            If any of the following occur
            - The specified subarray product id already exists, but the config differs from that specified
            - If docker python libraries are not installed and we are not using interface mode
            - There are insufficient resources to launch
            - A docker image could not be found
            - If one or more nodes fail to launch (e.g. container not found)
            - If one or more nodes fail to become alive
            - If we fail to establish katcp connection to all nodes requiring them.

        Returns
        -------
        str
            Final name of the subarray-product.
        """
        def remove_product(product):
            # Protect against potential race conditions
            if self.subarray_products.get(product.subarray_product_id) is product:
                del self.subarray_products[product.subarray_product_id]
                self.remove_sensor(product.state_sensor)
                self.remove_sensor(product.program_block_sensor)
                logger.info("Deconfigured subarray product {}".format(product.subarray_product_id))

        if subarray_product_id in self.override_dicts:
            odict = self.override_dicts.pop(subarray_product_id)
             # this is a use-once set of overrides
            logger.warning("Setting overrides on {} for the following: {}".format(subarray_product_id, odict))
            config = product_config.override(config, odict)
            # Re-validate, since the override may have broken it
            try:
                product_config.validate(config)
            except (ValueError, jsonschema.ValidationError) as error:
                retmsg = "Overrides make the config invalid: {}".format(error)
                logger.error(retmsg)
                raise FailReply(retmsg)

        if subarray_product_id.endswith('*'):
            # Requested a unique name. NB: it is important not to yield
            # between here and assigning the new product into
            # self.subarray_products, as doing so would introduce a race
            # condition.
            seq = 0
            base = subarray_product_id[:-1]
            while base + str(seq) in self.subarray_products:
                seq += 1
            subarray_product_id = base + str(seq)
        elif subarray_product_id in self.subarray_products:
            dp = self.subarray_products[subarray_product_id]
            if dp.config == config:
                logger.info("Subarray product with this configuration already exists. Pass.")
                raise Return(subarray_product_id)
            else:
                raise FailReply("A subarray product with this id ({0}) already exists, but has a "
                                "different configuration. Please deconfigure this product or "
                                "choose a new product id to continue.".format(subarray_product_id))

        logger.debug('config is %s', json.dumps(config, indent=2, sort_keys=True))
        logger.info("Launching graph {}.".format(subarray_product_id))
        req.inform("Starting configuration of new product {}. This may take a few minutes..."
            .format(subarray_product_id))

        image_tag = config['config'].get('image_tag')
        if image_tag is not None:
            resolver_factory_args=dict(tag=image_tag)
        else:
            resolver_factory_args={}
        resolver = scheduler.Resolver(self.image_resolver_factory(**resolver_factory_args),
                                      scheduler.TaskIDAllocator(subarray_product_id + '-'),
                                      self.sched.http_url if self.sched else '')
        resolver.service_overrides = config['config'].get('service_overrides', {})
        resolver.telstate = None

        # create graph object and build physical graph from specified resources
        if self.interface_mode:
            product_cls = SDPSubarrayProductInterface
        else:
            product_cls = SDPSubarrayProduct
        product = product_cls(self.sched, config, resolver, subarray_product_id,
                              self.loop, self)
        if self.graph_dir is not None:
            product.write_graphs(self.graph_dir)
        # Speculatively put the product into the list of products, to prevent
        # a second configuration with the same name, and to allow a forced
        # deconfigure to cancel the configure.
        self.subarray_products[subarray_product_id] = product
<<<<<<< HEAD
        self.add_sensor(product.state_sensor)
        self.add_sensor(product.program_block_sensor)
        product.dead_callback = remove_product
=======
        product.dead_future.add_done_callback(lambda future: remove_product(product))
>>>>>>> 2e73acce
        try:
            yield From(product.configure(req))
        except Exception:
            remove_product(product)
            raise
        raise Return(subarray_product_id)

    @trollius.coroutine
    def deconfigure_on_exit(self):
        """Try to shutdown as gracefully as possible when interrupted."""
        logger.warning("SDP Master Controller interrupted - deconfiguring existing products.")
        for subarray_product_id, product in self.subarray_products.items():
            try:
                yield From(self.deregister_product(product, force=True))
            except Exception:
                logger.warning("Failed to deconfigure product %s during master controller exit. "
                               "Forging ahead...", subarray_product_id, exc_info=True)

    @trollius.coroutine
    def async_stop(self):
        super(SDPControllerServer, self).stop()
        # TODO: set a flag to prevent new async requests being entertained
        yield From(self.deconfigure_on_exit())
        if self.sched is not None:
            yield From(self.sched.close())

    @time_request
    @request(Str(), Str())
    @return_reply(Str())
    def request_set_config_override(self, req, subarray_product_id, override_dict_json):
        """Override internal configuration parameters for the next configure of the
        specified subarray product.

        An existing override for this subarry product will be completely overwritten.

        The override will only persist until a successful configure has been called on the subarray product.

        Request Arguments
        -----------------
        subarray_product_id : string
            The ID of the subarray product to set overrides for in the form <subarray_name>_<data_product_name>.
        override_dict_json : string
            A json string containing a dict of config key:value overrides to use.
        """
        logger.info("?set-config-override called on {} with {}".format(subarray_product_id, override_dict_json))
        try:
            odict = json.loads(override_dict_json)
            if type(odict) is not dict: raise ValueError
            logger.info("Set override for subarray product {} for the following: {}".format(subarray_product_id, odict))
            self.override_dicts[subarray_product_id] = json.loads(override_dict_json)
        except ValueError as e:
            msg = "The supplied override string {} does not appear to be a valid json string containing a dict. {}".format(override_dict_json, e)
            logger.error(msg)
            return ('fail', msg)
        return ('ok', "Set {} override keys for subarray product {}".format(len(self.override_dicts[subarray_product_id]), subarray_product_id))

    @gen.coroutine
    def _product_reconfigure(self, req, req_msg, subarray_product_id):
        logger.info("?product-reconfigure called on {}".format(subarray_product_id))
        try:
            product = self.subarray_products[subarray_product_id]
        except KeyError:
            raise FailReply("The specified subarray product id {} has no existing configuration and thus cannot be reconfigured.".format(subarray_product_id))
        config = product.config

        logger.info("Deconfiguring {} as part of a reconfigure request".format(subarray_product_id))
        try:
            yield to_tornado_future(self.deregister_product(product), loop=self.loop)
        except Exception as error:
            msg = "Unable to deconfigure as part of reconfigure"
            logger.error(msg, exc_info=True)
            raise FailReply("{}. {}".format(msg, error))

        logger.info("Waiting for {} to disappear".format(subarray_product_id))
        yield From(trollius.shield(product.dead_future))

        logger.info("Issuing new configure for {} as part of reconfigure request.".format(subarray_product_id))
        try:
            yield to_tornado_future(self.configure_product(req, subarray_product_id, config),
                                    loop=self.loop)
        except Exception as error:
            msg = "Unable to configure as part of reconfigure, original array deconfigured"
            logger.error(msg, exc_info=True)
            raise FailReply("{}. {}".format(msg, error))

        raise gen.Return(('ok', ''))

    @async_request
    @request(Str(), include_msg=True)
    @return_reply(Str())
    @gen.coroutine
    def request_product_reconfigure(self, req, req_msg, subarray_product_id):
        """Reconfigure the specified SDP subarray product instance.

           The primary use of this command is to restart the SDP components for a particular
           subarray without having to reconfigure the rest of the system.

           Essentially this runs a deconfigure() followed by a configure() with the same parameters as originally
           specified via the product-configure katcp request.

           Request Arguments
           -----------------
           subarray_product_id : string
             The ID of the subarray product to reconfigure.

        """
        ret = yield self._product_reconfigure(req, req_msg, subarray_product_id)
        raise gen.Return(ret)

    # Backwards-compatibility alias
    @async_request
    @request(Str(), include_msg=True)
    @return_reply(Str())
    @gen.coroutine
    def request_data_product_reconfigure(self, req, req_msg, subarray_product_id):
        ret = yield self._product_reconfigure(req, req_msg, subarray_product_id)
        raise gen.Return(ret)

    request_data_product_reconfigure.__doc__ = request_product_reconfigure.__doc__

    @async_request
    @request(Str(optional=True),Str(optional=True),Int(min=1,max=65535,optional=True),Float(optional=True),Int(min=0,max=16384,optional=True),Str(optional=True),include_msg=True)
    @return_reply(Str())
    @gen.coroutine
    def request_data_product_configure(self, req, req_msg, subarray_product_id, antennas, n_channels, dump_rate, n_beams, stream_sources):
        """Configure a SDP subarray product instance (legacy interface).

        A subarray product instance is comprised of a telescope state, a
        collection of containers running required SDP services, and a
        networking configuration appropriate for the required data movement.

        On configuring a new product, several steps occur:
         * Build initial static configuration. Includes elements such as IP
           addresses of deployment machines, multicast subscription details etc
         * Launch a new Telescope State Repository (redis instance) for this
           product and copy in static config.
         * Launch service containers as described in the static configuration.
         * Verify all services are running and reachable.


        Request Arguments
        -----------------
        subarray_product_id : string
            The ID to use for this subarray product, in the form
            <subarray_name>_<data_product_name>.
        antennas : string
            A comma-separated list of antenna names to use in this subarray
            product. These will be matched to the CBF output and used to pull
            only the specific data. If antennas is "0" or "", then this subarray
            product is de-configured. Trailing arguments can be omitted.
        n_channels : int
            Number of channels used in this subarray product (based on CBF config)
        dump_rate : float
            Dump rate of subarray product in Hz
        n_beams : int
            Number of beams in the subarray product
            (0 = Correlator output, 1+ = Beamformer)
        stream_sources: string
            A JSON dict of the form {<type>: {<name>: <url>, ...}, ...}
            These stream specifiers are used directly by the graph to configure
            the SDP system and thus rely on the stream_name as a key

        Returns
        -------
        success : {'ok', 'fail'}
        """
        logger.info("?data-product-configure called with: {}".format(req_msg))
         # INFO for now, but should be DEBUG post integration
        if antennas is None:
            if subarray_product_id is None:
                for (subarray_product_id, subarray_product) in self.subarray_products.iteritems():
                    req.inform(subarray_product_id,subarray_product)
                raise gen.Return(('ok', "%i" % len(self.subarray_products)))
            elif subarray_product_id in self.subarray_products:
                raise gen.Return(('ok', "%s is currently configured: %s" %
                        (subarray_product_id, repr(self.subarray_products[subarray_product_id]))))
            else:
                raise FailReply("This subarray product id has no current configuration.")

        if antennas == "0" or antennas == "":
            req.inform("Starting deconfiguration of {}. This may take a few minutes...".format(subarray_product_id))
            yield to_tornado_future(self.deconfigure_product(subarray_product_id), loop=self.loop)
            raise gen.Return(('ok', ''))

        logger.info("Using '{}' as antenna mask".format(antennas))
        antennas = antennas.replace(" ",",")
         # temp hack to make sure we have a comma delimited set of antennas
        antennas = antennas.split(',')

        # all good so far, lets check arguments for validity
        if not(antennas and n_channels >= 0 and dump_rate >= 0 and n_beams >= 0 and stream_sources):
            raise FailReply("You must specify antennas, n_channels, dump_rate, n_beams and appropriate spead stream sources to configure a subarray product")

        graph_name = self.graph_resolver(subarray_product_id)
        try:
            streams_dict = json.loads(stream_sources)
            config = product_config.convert(graph_name, streams_dict, antennas, dump_rate,
                                            self.simulate, self.develop, self.wrapper)
        except (ValueError, jsonschema.ValidationError) as error:
             # something is definitely wrong with these
            retmsg = "Failed to process source stream specifiers: {}".format(error)
            logger.error(retmsg)
            raise FailReply(retmsg)

        yield to_tornado_future(self.configure_product(req, subarray_product_id, config),
                                loop=self.loop)
        raise gen.Return(('ok', ''))

    @async_request
    @request(Str(), Str(), include_msg=True)
    @return_reply(Str())
    @gen.coroutine
    def request_product_configure(self, req, req_msg, subarray_product_id, config):
        """Configure a SDP subarray product instance.

        A subarray product instance is comprised of a telescope state, a
        collection of containers running required SDP services, and a
        networking configuration appropriate for the required data movement.

        On configuring a new product, several steps occur:
         * Build initial static configuration. Includes elements such as IP
           addresses of deployment machines, multicast subscription details etc
         * Launch a new Telescope State Repository (redis instance) for this
           product and copy in static config.
         * Launch service containers as described in the static configuration.
         * Verify all services are running and reachable.

        Request Arguments
        -----------------
        subarray_product_id : string
            The ID to use for this product (an arbitrary string, with
            characters A-Z, a-z, 0-9 and _). It may optionally be
            suffixed with a "*" to request that a unique name is generated
            by replacing the "*" with a suffix.
        config : string
            A JSON-encoded dictionary of configuration data.

        Returns
        -------
        success : {'ok', 'fail'}
        name : str
            Actual subarray-product-id
        """
        logger.info("?product-configure called with: {}".format(req_msg))

        if not re.match('^[A-Za-z0-9_]+\*?$', subarray_product_id):
            raise FailReply('Subarray_product_id contains illegal characters')
        try:
            config_dict = json.loads(config)
            product_config.validate(config_dict)
        except (ValueError, jsonschema.ValidationError) as error:
            retmsg = "Failed to process config: {}".format(error)
            logger.error(retmsg)
            raise FailReply(retmsg)

        subarray_product_id = yield to_tornado_future(
            self.configure_product(req, subarray_product_id, config_dict), loop=self.loop)
        raise gen.Return(('ok', subarray_product_id))

    @async_request
    @request(Str(), Bool(optional=True, default=False))
    @return_reply()
    @gen.coroutine
    def request_product_deconfigure(self, req, subarray_product_id, force=False):
        """Deconfigure an existing subarray product.

        Parameters
        ----------
        subarray_product_id : string
            Subarray product to deconfigure
        force : bool, optional
            Take down the subarray immediately, even if it is still capturing,
            and without waiting for completion.

        Returns
        -------
        success : {'ok', 'fail'}
        """
        req.inform("Starting deconfiguration of {}. This may take a few minutes...".format(subarray_product_id))
        yield to_tornado_future(self.deconfigure_product(subarray_product_id, force),
                                loop=self.loop)
        raise gen.Return(('ok',))

    @request(Str(optional=True))
    @return_reply(Int())
    def request_product_list(self, req, subarray_product_id):
        """List existing subarray products

        Parameters
        ----------
        subarray_product_id : string, optional
            If specified, report on only this subarray product ID

        Returns
        -------
        success : {'ok', 'fail'}

        num_informs : integer
            Number of subarray products listed
        """
        if subarray_product_id is None:
            for (subarray_product_id, subarray_product) in self.subarray_products.iteritems():
                req.inform(subarray_product_id, subarray_product)
            return ('ok', len(self.subarray_products))
        elif subarray_product_id in self.subarray_products:
            req.inform(subarray_product_id, self.subarray_products[subarray_product_id])
            return ('ok', 1)
        else:
            raise FailReply("This product id has no current configuration.")

    @async_request
    @request(Str(), Str(optional=True))
    @return_reply(Str())
    @gen.coroutine
    def request_capture_init(self, req, subarray_product_id, program_block_id=None):
        """Request capture of the specified subarray product to start.

        Note: This command is used to prepare the SDP for reception of data
        as specified by the subarray product provided. It is necessary to call this
        command before issuing a start command to the CBF. Essentially the SDP
        will, once this command has returned 'OK', be in a wait state until
        reception of the stream control start packet.

        Request Arguments
        -----------------
        subarray_product_id : string
            The ID of the subarray product to initialise. This must have already been
            configured via the product-configure command.
        program_block_id : string
            The ID of the program block being started.

        Returns
        -------
        success : {'ok', 'fail'}
            Whether the system is ready to capture or not.
        """
        if subarray_product_id not in self.subarray_products:
            raise FailReply('No existing subarray product configuration with this id found')
        sa = self.subarray_products[subarray_product_id]
        yield to_tornado_future(sa.capture_init(program_block_id), loop=self.loop)
        raise gen.Return(('ok','SDP ready'))

    @time_request
    @request(Str(optional=True))
    @return_reply(Str())
    def request_telstate_endpoint(self, req, subarray_product_id):
        """Returns the endpoint for the telescope state repository of the
        specified subarray product.

        Request Arguments
        -----------------
        subarray_product_id : string
            The id of the subarray product whose state we wish to return.

        Returns
        -------
        success : {'ok', 'fail'}
        state : str
        """
        if not subarray_product_id:
            for (subarray_product_id,subarray_product) in self.subarray_products.iteritems():
                req.inform(subarray_product_id, subarray_product.telstate_endpoint)
            return ('ok',"%i" % len(self.subarray_products))

        if subarray_product_id not in self.subarray_products:
            return ('fail','No existing subarray product configuration with this id found')
        return ('ok',self.subarray_products[subarray_product_id].telstate_endpoint)

    @time_request
    @request(Str(optional=True))
    @return_reply(Str())
    def request_capture_status(self, req, subarray_product_id):
        """Returns the status of the specified subarray product.

        Request Arguments
        -----------------
        subarray_product_id : string
            The id of the subarray product whose state we wish to return.

        Returns
        -------
        success : {'ok', 'fail'}
        state : str
        """
        if not subarray_product_id:
            for (subarray_product_id,subarray_product) in self.subarray_products.iteritems():
                req.inform(subarray_product_id,subarray_product.state.name)
            return ('ok',"%i" % len(self.subarray_products))

        if subarray_product_id not in self.subarray_products:
            return ('fail','No existing subarray product configuration with this id found')
        return ('ok',self.subarray_products[subarray_product_id].state.name)

    @async_request
    @request(Str())
    @return_reply(Str())
    @gen.coroutine
    def request_capture_done(self, req, subarray_product_id):
        """Halts the currently specified subarray product

        Request Arguments
        -----------------
        subarray_product_id : string
            The id of the subarray product whose state we wish to halt.

        Returns
        -------
        success : {'ok', 'fail'}
        state : str
        """
        if subarray_product_id not in self.subarray_products:
            raise FailReply('No existing subarray product configuration with this id found')
        sa = self.subarray_products[subarray_product_id]
        yield to_tornado_future(sa.capture_done(), loop=self.loop)
        raise gen.Return(('ok', 'capture complete'))

    @async_request
    @request()
    @return_reply(Str())
    @gen.coroutine
    def request_sdp_shutdown(self, req):
        """Shut down the SDP master controller and all controlled nodes.

        Returns
        -------
        success : {'ok', 'fail'}
            Whether the shutdown sequence of all other nodes succeeded.
        hosts : str
            Comma separated lists of hosts that have been shutdown (excl mc host)
        """
        logger.info("SDP Shutdown called.")

        yield to_tornado_future(self.deconfigure_on_exit(), loop=self.loop)
         # attempt to deconfigure any existing subarrays
         # will always succeed even if some deconfigure fails
        try:
            master, slaves = yield to_tornado_future(
                self.sched.get_master_and_slaves(timeout=5), loop=self.loop)
        except Exception as error:
            logger.error('Failed to get list of slaves, so not powering them off.', exc_info=True)
            raise FailReply('could not get a list of slaves to power off')
        # If for some reason two slaves are running on the same machine, do
        # not kill it twice.
        slaves = list(set(slaves))
        logger.info('Preparing to kill slaves: %s', ','.join(slaves))
        # Build a graph to power off each slave
        logical_graph = networkx.MultiDiGraph()
        for slave in slaves:
            logical_graph.add_node(tasks.PoweroffLogicalTask(slave))
        physical_graph = scheduler.instantiate(logical_graph, self.loop)

        # We want to avoid killing either the Mesos master or ourselves too
        # early (usually but not always the same machine). Make a list of IP
        # addresses for which we want to delay powering off.
        master_addresses = set()
        for interface in netifaces.interfaces():
            ifaddresses = netifaces.ifaddresses(interface)
            addresses = ifaddresses.get(netifaces.AF_INET, []) + \
                        ifaddresses.get(netifaces.AF_INET6, [])
            for entry in addresses:
                address = entry.get('addr', '')
                if address:
                    master_addresses.add(address)
        for (family, (address, port)) in (yield tornado.netutil.Resolver().resolve(master, 0)):
            master_addresses.add(address)
        logger.debug('Master IP addresses: %s', ','.join(master_addresses))
        non_master = []
        for node in physical_graph:
            is_master = False
            addresses = yield tornado.netutil.Resolver().resolve(node.logical_node.host, 0)
            for (family, (address, port)) in addresses:
                if address in master_addresses:
                    is_master = True
                    break
            if not is_master:
                non_master.append(node)

        resolver = scheduler.Resolver(self.image_resolver_factory(),
                                      scheduler.TaskIDAllocator('poweroff-'),
                                      self.sched.http_url)
        # Shut down everything except the master/self
        yield to_tornado_future(
            self.sched.launch(physical_graph, resolver, non_master), loop=self.loop)
        # Shut down the rest
        yield to_tornado_future(
            self.sched.launch(physical_graph, resolver), loop=self.loop)
        # Check for failures. This won't detect everything (it's possible that
        # the task will start running then fail), but handles cases like the
        # agent having disappeared under us or failing to pull the image.
        response = []
        for node in physical_graph:
            status = '(failed)'
            if node.state >= scheduler.TaskState.RUNNING and \
                    node.state <= scheduler.TaskState.READY:
                status = '(shutting down)'
            elif node.state == scheduler.TaskState.DEAD and node.status.state == 'TASK_FINISHED':
                status = ''
            response.append(node.logical_node.host + status)
        raise gen.Return(('ok', ','.join(response)))

    @time_request
    @request(include_msg=True)
    @return_reply(Int(min=0))
    def request_sdp_status(self, req, reqmsg):
        """Request status of SDP components.

        Request Arguments
        -----------------
        process : str
            Name of a registered process.

        Returns
        -------
        success : {'ok', 'fail'}
            Whether retrieving component status succeeded.
        informs : int
            Number of #sdp_status informs sent
        """
        for (component_name,component) in self.components:
            req.inform("%s:%s",component_name,component.status)
        return ("ok", len(self.components))


class InterfaceModeSensors(object):
    def __init__(self, subarray_product_id):
        """Manage dummy subarray product sensors on a SDPControllerServer instance

        Parameters
        ----------
        subarray_product_id : str
            Subarray product id, e.g. `array_1_c856M4k`

        """
        self.subarray_product_id = subarray_product_id
        self.sensors = {}

    def add_sensors(self, server):
        """Add dummy subarray product sensors and issue #interface-changed"""

        interface_sensor_params = {
            'bf_ingest.beamformer.1.port': dict(
                default=("ing1.sdp.mkat.fake.kat.ac.za", 31048),
                sensor_type=Sensor.ADDRESS,
                description='IP endpoint for port',
                initial_status=Sensor.NOMINAL),
            'filewriter.sdp_l0.1.filename': dict(
                default='/var/kat/data/148966XXXX.h5',
                sensor_type=Sensor.STRING,
                description='Final name for file being captured',
                initial_status=Sensor.NOMINAL),
            'ingest.sdp_l0.1.capture-active': dict(
                default=False,
                sensor_type=Sensor.BOOLEAN,
                description='Is there a currently active capture session.',
                initial_status=Sensor.NOMINAL),
            'timeplot.sdp_l0.1.gui-urls': dict(
                default='[{"category": "Plot", '
                '"href": "http://ing1.sdp.mkat.fake.kat.ac.za:31054/", '
                '"description": "Signal displays for array_1_bc856M4k", '
                '"title": "Signal Display"}]',
                sensor_type=Sensor.STRING,
                description='URLs for GUIs',
                initial_status=Sensor.NOMINAL),
            'timeplot.sdp_l0.1.html_port': dict(
                default=("ing1.sdp.mkat.fake.kat.ac.za", 31054),
                sensor_type=Sensor.ADDRESS,
                description='IP endpoint for html_port',
                initial_status=Sensor.NOMINAL),
            'cal.sdp_l0.1.program-block-state': dict(
                default='{}',
                sensor_type=Sensor.STRING,
                description='JSON dict with the state of each program block',
                initial_status=Sensor.NOMINAL)
        }

        sensors_added = False
        try:
            for postfix, sensor_params in interface_sensor_params.items():
                sensor_name = self.subarray_product_id + '.' + postfix
                if sensor_name in self.sensors:
                    logger.info('Simulated sensor %r already exists, skipping',
                                sensor_name)
                    continue
                sensor_params['name'] = sensor_name
                sensor = Sensor(**sensor_params)
                self.sensors[sensor_name] = sensor
                server.add_sensor(sensor)
                sensors_added = True
        finally:
            if sensors_added:
                server.mass_inform(Message.inform('interface-changed', 'sensor-list'))

    def remove_sensors(self, server):
        """Remove dummy subarray product sensors and issue #interface-changed"""
        sensors_removed = False
        try:
            for sensor_name, sensor in self.sensors.items():
                server.remove_sensor(sensor)
                del self.sensors[sensor_name]
                sensors_removed = True
        finally:
            if sensors_removed:
                server.mass_inform(Message.inform('interface-changed', 'sensor-list'))<|MERGE_RESOLUTION|>--- conflicted
+++ resolved
@@ -270,8 +270,7 @@
         self.program_blocks = {}              # live program blocks, indexed by name
         self.program_block_names = set()      # all program block names used
         self.current_program_block = None     # set between capture_init and capture_done
-<<<<<<< HEAD
-        self.dead_callback = lambda product: None  # called when reached state DEAD
+        self.dead_future = trollius.Future(loop)   # Set to None when reached state DEAD
         self._state = None
         self.program_block_sensor = Sensor.string(
             subarray_product_id + ".program-block-state",
@@ -282,9 +281,6 @@
             "State of the subarray product state machine",
             params=[member.lower() for member in State.__members__])
         self.state = State.CONFIGURING   # This sets the sensor
-=======
-        self.dead_future = trollius.Future(loop)   # Set to None when reached state DEAD
->>>>>>> 2e73acce
         logger.info("Created: {!r}".format(self))
 
     @property
@@ -1206,13 +1202,9 @@
         # a second configuration with the same name, and to allow a forced
         # deconfigure to cancel the configure.
         self.subarray_products[subarray_product_id] = product
-<<<<<<< HEAD
         self.add_sensor(product.state_sensor)
         self.add_sensor(product.program_block_sensor)
-        product.dead_callback = remove_product
-=======
         product.dead_future.add_done_callback(lambda future: remove_product(product))
->>>>>>> 2e73acce
         try:
             yield From(product.configure(req))
         except Exception:
