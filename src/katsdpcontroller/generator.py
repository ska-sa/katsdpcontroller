import copy
import enum
import itertools
import logging
import math
import os.path
import re
import time
import urllib.parse
from typing import (
    TYPE_CHECKING,
    Any,
    Dict,
    Iterable,
    List,
    Optional,
    Sequence,
    Set,
    Tuple,
    Type,
    TypeVar,
    Union,
    cast,
)

import addict
import astropy.units as u
import katdal
import katdal.datasources
import katpoint
import katsdpmodels.fetch.aiohttp
import katsdptelstate.aio
import networkx
import numpy as np
from aiokatcp import Reading, Sensor, SensorSampler, SensorSet, SimpleAggregateSensor
from katsdpmodels.band_mask import BandMask, SpectralWindow
from katsdpmodels.rfi_mask import RFIMask
from katsdptelstate.endpoint import Endpoint

from . import defaults, product_config, scheduler
from .defaults import LOCALHOST
from .fake_servers import (
    FakeCalDeviceServer,
    FakeFgpuDeviceServer,
    FakeIngestDeviceServer,
    FakeXbgpuDeviceServer,
)
from .product_config import BYTES_PER_FLAG, BYTES_PER_VFW, BYTES_PER_VIS, Configuration, data_rate
from .tasks import (
    CaptureBlockState,
    KatcpTransition,
    LogicalGroup,
    ProductFakePhysicalTask,
    ProductLogicalTask,
    ProductPhysicalTask,
)

# Import just for type annotations, but avoid at runtime due to circular imports
if TYPE_CHECKING:
    from . import product_controller  # noqa


_T = TypeVar("_T")


def normalise_gpu_name(name):
    # Turn spaces and dashes into underscores, remove anything that isn't
    # alphanumeric or underscore, and lowercase (because Docker doesn't
    # allow uppercase in image names).
    mangled = re.sub("[- ]", "_", name.lower())
    mangled = re.sub("nvidia_", "", mangled)
    mangled = re.sub("[^a-z0-9_]", "", mangled)
    return mangled


def escape_format(s: str) -> str:
    """Escape a string for :meth:`str.format`."""
    return s.replace("{", "{{").replace("}", "}}")


CAPTURE_TRANSITIONS = {
    CaptureBlockState.CAPTURING: [
        KatcpTransition("capture-init", "{capture_block_id}", timeout=30)
    ],
    CaptureBlockState.BURNDOWN: [KatcpTransition("capture-done", timeout=240)],
}
#: Docker images that may appear in the logical graph (used set to Docker image metadata)
IMAGES = frozenset(
    [
        "katcbfsim",
        "katgpucbf",
        "katsdpbfingest",
        "katsdpcal",
        "katsdpcam2telstate",
        "katsdpcontim",
        "katsdpdisp",
        "katsdpimager",
        "katsdpingest_" + normalise_gpu_name(defaults.INGEST_GPU_NAME),
        "katsdpdatawriter",
        "katsdpmetawriter",
        "katsdptelstate",
    ]
)
#: Number of bytes used by spectral imager per visibility
BYTES_PER_VFW_SPECTRAL = 14.5  # 58 bytes for 4 polarisation products
#: Number of visibilities in a 32 antenna 32K channel dump, for scaling.
_N32_32 = 32 * 33 * 2 * 32768
#: Number of visibilities in a 16 antenna 32K channel dump, for scaling.
_N16_32 = 16 * 17 * 2 * 32768
#: Maximum sample rate for supported bands (S-band)
_MAX_ADC_SAMPLE_RATE = 1750e6
#: Volume serviced by katsdptransfer to transfer results to the archive
DATA_VOL = scheduler.VolumeRequest("data", "/var/kat/data", "RW")
#: Like DATA_VOL, but for high speed data to be transferred to an object store
OBJ_DATA_VOL = scheduler.VolumeRequest("obj_data", "/var/kat/data", "RW")
#: Volume for persisting user configuration
CONFIG_VOL = scheduler.VolumeRequest("config", "/var/kat/config", "RW")
#: Number of components in a complex number
COMPLEX = 2
#: Autotune fallback behaviour
KATSDPSIGPROC_TUNE_MATCH = defaults.KATSDPSIGPROC_TUNE_MATCH

logger = logging.getLogger(__name__)


class TransmitState(enum.Enum):
    UNKNOWN = 0
    DOWN = 1
    UP = 2


class LogicalMulticast(scheduler.LogicalExternal):
    def __init__(
        self,
        stream_name,
        n_addresses=None,
        endpoint=None,
        initial_transmit_state=TransmitState.UNKNOWN,
    ):
        super().__init__("multicast." + stream_name)
        self.stream_name = stream_name
        self.physical_factory = PhysicalMulticast
        self.sdp_physical_factory = True
        self.n_addresses = n_addresses
        self.endpoint = endpoint
        if (self.n_addresses is None) == (self.endpoint is None):
            raise ValueError("Exactly one of n_addresses and endpoint must be specified")
        self.initial_transmit_state = initial_transmit_state


class PhysicalMulticast(scheduler.PhysicalExternal):
    def __init__(self, logical_task, sdp_controller, subarray_product, capture_block_id):
        super().__init__(logical_task)
        self.transmit_state = logical_task.initial_transmit_state
        stream_name = logical_task.stream_name
        self._endpoint_sensor = Sensor(
            str,
            f"{stream_name}-destination",
            f"The IP address, range and port to which data for stream {stream_name} is sent",
        )
        subarray_product.add_sensor(self._endpoint_sensor)

    async def resolve(self, resolver, graph):
        await super().resolve(resolver, graph)
        if self.logical_node.endpoint is not None:
            self.host = self.logical_node.endpoint.host
            self.ports = {"spead": self.logical_node.endpoint.port}
        else:
            self.host = await resolver.resources.get_multicast_groups(self.logical_node.n_addresses)
            self.ports = {"spead": await resolver.resources.get_port()}
        self._endpoint_sensor.value = str(Endpoint(self.host, self.ports["spead"]))


class SumSensor(SimpleAggregateSensor[int]):
    """Aggregate which takes the sum of its children.

    It also tracks how many child readings are present, and sets the state to
    FAILURE if they aren't all present.
    """

    def __init__(
        self,
        target: SensorSet,
        name: str,
        description: str,
        units: str = "",
        *,
        auto_strategy: Optional[SensorSampler.Strategy] = None,
        auto_strategy_parameters: Iterable[Any] = (),
        name_regex: re.Pattern,
        n_children: int,
    ) -> None:
        self.name_regex = name_regex
        self.n_children = n_children
        self._total = 0
        self._known = 0
        super().__init__(
            target,
            int,
            name,
            description,
            units,
            auto_strategy=auto_strategy,
            auto_strategy_parameters=auto_strategy_parameters,
        )

    def filter_aggregate(self, sensor: Sensor) -> bool:
        return bool(self.name_regex.fullmatch(sensor.name))

    def aggregate_add(self, sensor: Sensor[_T], reading: Reading[_T]) -> bool:
        assert isinstance(reading.value, int)
        if reading.status.valid_value():
            self._total += reading.value
            self._known += 1
            return True
        return False

    def aggregate_remove(self, sensor: Sensor[_T], reading: Reading[_T]) -> bool:
        assert isinstance(reading.value, int)
        if reading.status.valid_value():
            self._total -= reading.value
            self._known -= 1
            return True
        return False

    def aggregate_compute(self) -> Tuple[Sensor.Status, int]:
        status = Sensor.Status.NOMINAL if self._known == self.n_children else Sensor.Status.FAILURE
        return (status, self._total)


class SyncSensor(SimpleAggregateSensor[bool]):
    """Aggregate which tracks whether its children are synchronised.

    In this case,
    - a 'synchronised' child has a reading of (True, NOMINAL), and
    - an 'unsynchronised' child has a reading of (False, ERROR).
    """

    def __init__(
        self,
        target: SensorSet,
        name: str,
        description: str,
        units: str = "",
        *,
        auto_strategy: Optional["SensorSampler.Strategy"] = None,
        auto_strategy_parameters: Iterable[Any] = (),
        name_regex: re.Pattern,
        n_children: int,
    ) -> None:
        self.name_regex = name_regex
        self.n_children = n_children
        self._total_in_sync = 0

        super().__init__(
            target,
            bool,
            name,
            description,
            units,
            auto_strategy=auto_strategy,
            auto_strategy_parameters=auto_strategy_parameters,
        )

    def filter_aggregate(self, sensor: Sensor) -> bool:
        return bool(self.name_regex.fullmatch(sensor.name))

    def aggregate_add(self, sensor: Sensor[_T], reading: Reading[_T]) -> bool:
        assert isinstance(reading.value, bool)
        if reading.status.valid_value():
            if reading.value:
                self._total_in_sync += 1
            return True
        return False

    def aggregate_remove(self, sensor: Sensor[_T], reading: Reading[_T]) -> bool:
        assert isinstance(reading.value, bool)
        if reading.status.valid_value():
            if reading.value:
                self._total_in_sync -= 1
            return True
        return False

    def aggregate_compute(self) -> Tuple[Sensor.Status, bool]:
        synchronised = self._total_in_sync == self.n_children
        status = Sensor.Status.NOMINAL if synchronised else Sensor.Status.ERROR
        return (status, synchronised)


class TelstateTask(ProductPhysicalTask):
    async def resolve(self, resolver, graph):
        await super().resolve(resolver, graph)
        # Add a port mapping
        self.taskinfo.container.docker.network = "BRIDGE"
        host_port = self.ports["telstate"]
        if not resolver.localhost:
            portmap = addict.Dict()
            portmap.host_port = host_port
            portmap.container_port = 6379
            portmap.protocol = "tcp"
            self.taskinfo.container.docker.port_mappings = [portmap]
        else:
            # Mesos doesn't provide a way to specify a port mapping with a
            # host-side binding, so we have to provide docker parameters
            # directly.
            parameters = self.taskinfo.container.docker.setdefault("parameters", [])
            parameters.append({"key": "publish", "value": f"{LOCALHOST}:{host_port}:6379"})


class IngestTask(ProductPhysicalTask):
    async def resolve(self, resolver, graph, image_path=None):
        await super().resolve(resolver, graph, image_path)
        parameters = self.taskinfo.container.docker.setdefault('parameters', [])
        parameters.append({'key': 'env',
                           'value': f'KATSDPSIGPROC_TUNE_MATCH={KATSDPSIGPROC_TUNE_MATCH}'})


def _mb(value):
    """Convert bytes to mebibytes"""
    return value / 1024**2


def _round_down(value, period):
    return value // period * period


def _round_up(value, period):
    return _round_down(value - 1, period) + period


def find_node(g: networkx.MultiDiGraph, name: str) -> scheduler.LogicalNode:
    for node in g:
        if node.name == name:
            return node
    raise KeyError("no node called " + name)


def _make_telstate(g: networkx.MultiDiGraph, configuration: Configuration) -> scheduler.LogicalNode:
    # Pointing sensors can account for substantial memory per antennas over a
    # long-lived subarray.
    n_antennas = 0
    for stream in configuration.streams:
        # Note: counts both real and simulated antennas
        if isinstance(stream, product_config.AntennaChannelisedVoltageStreamBase):
            n_antennas += len(stream.antennas)

    telstate = ProductLogicalTask("telstate")
    telstate.subsystem = "sdp"
    # redis is nominally single-threaded, but has some helper threads
    # for background tasks so can occasionally exceed 1 CPU.
    telstate.cpus = 1.2 if not configuration.options.develop_opts.less_resources else 0.2
    telstate.mem = 2048 + 400 * n_antennas
    telstate.disk = telstate.mem
    telstate.image = "katsdptelstate"
    telstate.ports = ["telstate"]
    # Run it in /mnt/mesos/sandbox so that the dump.rdb ends up there.
    telstate.taskinfo.container.docker.setdefault("parameters", []).append(
        {"key": "workdir", "value": "/mnt/mesos/sandbox"}
    )
    telstate.command = ["redis-server", "/usr/local/etc/redis/redis.conf"]
    if configuration.options.interface_mode:
        telstate.physical_factory = ProductFakePhysicalTask
    else:
        telstate.physical_factory = TelstateTask
    telstate.katsdpservices_logging = False
    telstate.katsdpservices_config = False
    telstate.pass_telstate = False  # Don't pass --telstate to telstate itself
    telstate.final_state = CaptureBlockState.DEAD
    g.add_node(telstate)
    return telstate


def _make_cam2telstate(
    g: networkx.MultiDiGraph, configuration: Configuration, stream: product_config.CamHttpStream
) -> scheduler.LogicalNode:
    cam2telstate = ProductLogicalTask("cam2telstate")
    cam2telstate.subsystem = "sdp"
    cam2telstate.image = "katsdpcam2telstate"
    cam2telstate.command = ["cam2telstate.py"]
    cam2telstate.cpus = 0.75
    cam2telstate.mem = 256
    cam2telstate.ports = ["port", "aiomonitor_port", "aioconsole_port"]
    cam2telstate.wait_ports = ["port"]
    url = stream.url
    antennas = set()
    for input_ in configuration.by_class(product_config.AntennaChannelisedVoltageStream):
        antennas.update(input_.antennas)
    g.add_node(
        cam2telstate,
        config=lambda task, resolver: {
            "url": str(url),
            "aiomonitor": True,
            "receptors": ",".join(sorted(antennas)),
        },
    )
    return cam2telstate


def _make_meta_writer(
    g: networkx.MultiDiGraph, configuration: Configuration
) -> scheduler.LogicalNode:
    meta_writer = ProductLogicalTask("meta_writer")
    meta_writer.subsystem = "sdp"
    meta_writer.image = "katsdpmetawriter"
    meta_writer.command = ["meta_writer.py"]
    meta_writer.cpus = 0.2
    # Only a base allocation: it also gets telstate_extra added
    # meta_writer.mem = 256
    # Temporary workaround for SR-1695, until the machines can have their
    # kernels upgraded: give it the same memory as telescore state
    telstate = find_node(g, "telstate")
    assert isinstance(telstate, scheduler.LogicalTask)
    meta_writer.mem = telstate.mem
    meta_writer.ports = ["port"]
    meta_writer.volumes = [OBJ_DATA_VOL]
    meta_writer.interfaces = [scheduler.InterfaceRequest("sdp_10g")]
    # Actual required data rate is minimal, but bursty. Use 1 Gb/s,
    # except in development mode where it might not be available.
    meta_writer.interfaces[0].bandwidth_out = (
        1e9 if not configuration.options.develop_opts.less_resources else 10e6
    )
    meta_writer.transitions = {
        CaptureBlockState.BURNDOWN: [
            KatcpTransition("write-meta", "{capture_block_id}", True, timeout=120)  # Light dump
        ],
        CaptureBlockState.DEAD: [
            KatcpTransition("write-meta", "{capture_block_id}", False, timeout=300)  # Full dump
        ],
    }
    meta_writer.final_state = CaptureBlockState.DEAD

    g.add_node(meta_writer, config=lambda task, resolver: {"rdb_path": OBJ_DATA_VOL.container_path})
    return meta_writer


def _make_dsim(
    g: networkx.MultiDiGraph,
    configuration: Configuration,
    streams: Iterable[product_config.SimDigRawAntennaVoltageStream],
    sync_time: int,
) -> scheduler.LogicalNode:
    """Create the dsim process for a single antenna.

    An antenna has a separate stream per polarisation, so `streams` will
    normally have two elements.
    """
    ibv = not configuration.options.develop_opts.disable_ibv
    # dsim assigns digitiser IDs positionally. According to M1000-0001-053,
    # the least significant bit is the polarization ID with 0 = vertical, so
    # sort by reverse of name so that if the streams are, for example,
    # m012h and m012v then m012v comes first.
    streams = sorted(streams, key=lambda stream: stream.name, reverse=True)

    n_endpoints = 8  # Matches MeerKAT digitisers

    init_telstate: Dict[Union[str, Tuple[str, ...]], Any] = g.graph["init_telstate"]
    telstate_data = {"observer": streams[0].antenna.description}
    for key, value in telstate_data.items():
        init_telstate[(streams[0].antenna.name, key)] = value

    # Generate a unique name. The caller groups streams by
    # (antenna.name, adc_sample_rate), so that is guaranteed to be unique.
    name = f"sim.{streams[0].antenna.name}.{streams[0].adc_sample_rate}"
    dsim = ProductLogicalTask(name, streams=streams)
    dsim.subsystem = "cbf"
    dsim.image = "katgpucbf"
    dsim.mem = 4096
    dsim.ports = ["port", "prometheus"]
    dsim.interfaces = [
        scheduler.InterfaceRequest(
            "cbf", infiniband=ibv, multicast_out={stream.name for stream in streams}
        )
    ]
    dsim.interfaces[0].bandwidth_out = sum(stream.data_rate() for stream in streams)
    dsim.command = [
        "dsim",
        "--interface",
        "{interfaces[cbf].name}",
        "--adc-sample-rate",
        str(streams[0].adc_sample_rate),
        "--ttl",
        "4",
        "--sync-time",
        str(sync_time),
        "--katcp-port",
        "{ports[port]}",
        "--prometheus-port",
        "{ports[prometheus]}",
    ]
    # Allow dsim task to set a realtime scheduling priority itself
    dsim.taskinfo.container.docker.parameters = [{"key": "ulimit", "value": "rtprio=1"}]
    if configuration.options.develop_opts.less_resources:
        # In develop mode with less_resources option True,
        # scale down reservation for low bandwidths to allow
        # testing low-bandwidth arrays on a single machine. Use a full core
        # for the maximum sample rate (which is generous - it only needs
        # about 70% for S-band, depending on the CPU).
        total_adc_sample_rate = sum(stream.adc_sample_rate for stream in streams)
        dsim.cpus = min(1.0, total_adc_sample_rate / (2 * _MAX_ADC_SAMPLE_RATE))
    else:
        dsim.cpus = 4
        # Two cores for specific purposes, the rest to parallelise computation
        # of signals.
        dsim.cores = ["main", "send", None, None]
        dsim.command = dsim.command + [
            "--affinity",
            "{cores[send]}",
            "--main-affinity",
            "{cores[main]}",
        ]
    if ibv:
        dsim.capabilities.append("NET_RAW")  # For ibverbs raw QPs
        dsim.command += ["--ibv"]
    dsim.command += streams[0].command_line_extra
    # dsim doesn't use katsdpservices or telstate
    dsim.katsdpservices_logging = False
    dsim.katsdpservices_config = False
    dsim.pass_telstate = False
    g.add_node(dsim)
    for stream in streams:
        # {{ and }} become { and } after f-string interpolation
        dsim.command.append(f"{{endpoints[multicast.{stream.name}_spead]}}")
        multicast = LogicalMulticast(stream.name, n_endpoints)
        g.add_node(multicast)
        g.add_edge(dsim, multicast, port="spead", depends_resolve=True)
        g.add_edge(multicast, dsim, depends_init=True, depends_ready=True)
    return dsim


def _make_fgpu(
    g: networkx.MultiDiGraph,
    configuration: Configuration,
    stream: product_config.GpucbfAntennaChannelisedVoltageStream,
    sync_time: int,
) -> scheduler.LogicalNode:
    ibv = not configuration.options.develop_opts.disable_ibv
    n_engines = len(stream.src_streams) // 2
    fgpu_group = LogicalGroup(f"fgpu.{stream.name}")
    g.add_node(fgpu_group)

    dst_multicast = LogicalMulticast(
        stream.name, stream.n_substreams, initial_transmit_state=TransmitState.UP
    )
    g.add_node(dst_multicast)
    g.add_edge(dst_multicast, fgpu_group, depends_init=True, depends_ready=True)

    # TODO: this list is not complete, and will need to be updated as the ICD evolves.
    data_suspect_sensor = Sensor(
        str,
        f"{stream.name}-input-data-suspect",
        "A bitmask of flags indicating for each input whether the data for "
        "that input should be considered to be garbage. Input order matches "
        "input labels.",
        default="0" * len(stream.src_streams),
        initial_status=Sensor.Status.NOMINAL,
    )

    # Safety check that we don't have conflicting values for the adc-bits
    # sensor, as it is not scoped to a stream. Currently MeerKAT+ only
    # supports one value, so that shouldn't be an issue.
    adc_bits = stream.sources(0)[0].bits_per_sample
    if "adc-bits" in g.graph["stream_sensors"]:
        assert g.graph["stream_sensors"]["adc-bits"].value == adc_bits

    stream_sensors = [
        Sensor(
            int,
            "adc-bits",
            "ADC sample bitwidth",
            default=adc_bits,
            initial_status=Sensor.Status.NOMINAL,
        ),
        Sensor(
            float,
            f"{stream.name}-adc-sample-rate",
            "Sample rate of the ADC",
            "Hz",
            default=stream.adc_sample_rate,
            initial_status=Sensor.Status.NOMINAL,
        ),
        Sensor(
            float,
            f"{stream.name}-bandwidth",
            "The analogue bandwidth of the digitised band",
            "Hz",
            default=stream.bandwidth,
            initial_status=Sensor.Status.NOMINAL,
        ),
        # The timestamps are simply ADC sample counts
        Sensor(
            float,
            f"{stream.name}-scale-factor-timestamp",
            "Factor by which to divide instrument timestamps to convert to unix seconds",
            "Hz",
            default=stream.adc_sample_rate,
            initial_status=Sensor.Status.NOMINAL,
        ),
        Sensor(
            float,
            f"{stream.name}-sync-time",
            "The time at which the digitisers were synchronised. Seconds since the Unix Epoch.",
            "s",
            default=float(sync_time),
            initial_status=Sensor.Status.NOMINAL,
        ),
        Sensor(
            int,
            f"{stream.name}-n-ants",
            "The number of antennas in the instrument",
            default=len(stream.antennas),
            initial_status=Sensor.Status.NOMINAL,
        ),
        Sensor(
            int,
            f"{stream.name}-n-inputs",
            "The number of single polarisation inputs to the instrument",
            default=len(stream.src_streams),
            initial_status=Sensor.Status.NOMINAL,
        ),
        Sensor(
            int,
            f"{stream.name}-n-fengs",
            "The number of F-engines in the instrument",
            default=n_engines,
            initial_status=Sensor.Status.NOMINAL,
        ),
        Sensor(
            int,
            f"{stream.name}-feng-out-bits-per-sample",
            "F-engine output bits per sample. Per number, not complex pair. "
            "Real and imaginary parts are both this wide",
            default=stream.bits_per_sample,
            initial_status=Sensor.Status.NOMINAL,
        ),
        Sensor(
            int,
            f"{stream.name}-n-chans",
            "Number of channels in the output spectrum",
            default=stream.n_chans,
            initial_status=Sensor.Status.NOMINAL,
        ),
        Sensor(
            int,
            f"{stream.name}-n-chans-per-substream",
            "Number of channels in each substream for this f-engine stream",
            default=stream.n_chans_per_substream,
            initial_status=Sensor.Status.NOMINAL,
        ),
        Sensor(
            int,
            f"{stream.name}-n-samples-between-spectra",
            "Number of samples between spectra",
            default=stream.n_samples_between_spectra,
            initial_status=Sensor.Status.NOMINAL,
        ),
        Sensor(
            int,
            f"{stream.name}-pfb-group-delay",
            "PFB group delay, specified in number of samples",
            default=-stream.n_chans * stream.pfb_taps,
            initial_status=Sensor.Status.NOMINAL,
        ),
        Sensor(
            int,
            f"{stream.name}-spectra-per-heap",
            "Number of spectrum chunks per heap",
            default=stream.n_spectra_per_heap,
            initial_status=Sensor.Status.NOMINAL,
        ),
        # Note: reports baseband centre frequency, not on-sky, and hence not
        # stream.centre_frequency.
        Sensor(
            float,
            f"{stream.name}-center-freq",
            "The centre frequency of the digitised band",
            default=stream.bandwidth / 2,
            initial_status=Sensor.Status.NOMINAL,
        ),
        data_suspect_sensor,
    ]
    for ss in stream_sensors:
        g.graph["stream_sensors"].add(ss)

    init_telstate: Dict[Union[str, Tuple[str, ...]], Any] = g.graph["init_telstate"]
    telstate_data = {
        "instrument_dev_name": "gpucbf",  # Made-up instrument name
        # Normally obtained from the CBF proxy or subarray controller
        "input_labels": stream.input_labels,
        # Copies of our own sensors, with transformations normally applied by cam2telstate
        "adc_sample_rate": stream.adc_sample_rate,
        "n_inputs": len(stream.src_streams),
        "scale_factor_timestamp": stream.adc_sample_rate,
        "sync_time": float(sync_time),
        "ticks_between_spectra": stream.n_samples_between_spectra,
        "n_chans": stream.n_chans,
        "bandwidth": stream.bandwidth,
        "center_freq": stream.centre_frequency,
    }
    for key, value in telstate_data.items():
        init_telstate[(stream.name, key)] = value

    for i in range(0, n_engines):
        srcs = stream.sources(i)
        input_labels = (stream.input_labels[2 * i], stream.input_labels[2 * i + 1])
        fgpu = ProductLogicalTask(f"f.{stream.name}.{i}", streams=[stream])
        fgpu.subsystem = "cbf"
        fgpu.image = "katgpucbf"
        fgpu.fake_katcp_server_cls = FakeFgpuDeviceServer
        fgpu.cpus = 4
        fgpu.mem = 1024  # Actual use is currently around 700 MB
        if not configuration.options.develop_opts.less_resources:
            fgpu.cores = ["src0", "src1", "dst", "python"]
            fgpu.numa_nodes = 1.0  # It's easily starved of bandwidth
            taskset = ["taskset", "-c", "{cores[python]}"]
        else:
            taskset = []
        fgpu.ports = ["port", "prometheus", "aiomonitor", "aioconsole"]
        fgpu.wait_ports = ["port", "prometheus"]
        # TODO: could specify separate interface requests for input and
        # output. Currently that's not possible because interfaces are looked
        # up by network name.
        fgpu.interfaces = [
            scheduler.InterfaceRequest(
                "cbf",
                infiniband=ibv,
                multicast_in={src.name for src in srcs},
                multicast_out={stream.name},
            )
        ]
        fgpu.interfaces[0].bandwidth_in = sum(src.data_rate() for src in srcs)
        # stream.data_rate() is sum over all the engines
        fgpu.interfaces[0].bandwidth_out = stream.data_rate() / n_engines
        fgpu.gpus = [scheduler.GPURequest()]
        # Run at least 4 per GPU, scaling with bandwidth. This will
        # likely need to be revised based on the GPU model selected.
        fgpu.gpus[0].compute = 0.25 * stream.adc_sample_rate / _MAX_ADC_SAMPLE_RATE
        fgpu.gpus[0].mem = 1024  # Actual use is about 800MB, independent of channel count
        fgpu.command = (
            ["schedrr"]
            + taskset
            + [
                "fgpu",
                "--src-interface",
                "{interfaces[cbf].name}",
                "--dst-interface",
                "{interfaces[cbf].name}",
                "--dst-packet-payload",
                "8192",
                "--adc-sample-rate",
                str(srcs[0].adc_sample_rate),
                "--feng-id",
                str(i),
                "--array-size",
                str(n_engines),
                "--channels",
                str(stream.n_chans),
                "--sync-epoch",
                str(sync_time),
                "--taps",
                str(stream.pfb_taps),
                "--w-cutoff",
                str(stream.w_cutoff),
                "--katcp-port",
                "{ports[port]}",
                "--prometheus-port",
                "{ports[prometheus]}",
                "--aiomonitor",
                "--aiomonitor-port",
                "{ports[aiomonitor]}",
                "--aioconsole-port",
                "{ports[aioconsole]}",
            ]
        )
        if not configuration.options.develop_opts.less_resources:
            fgpu.command += [
                "--src-affinity",
                "{cores[src0]},{cores[src1]}",
                "--dst-affinity",
                "{cores[dst]}",
            ]
        fgpu.capabilities.append("SYS_NICE")  # For schedrr
        if ibv:
            # Enable cap_net_raw capability for access to raw QPs
            fgpu.capabilities.append("NET_RAW")
            # Use the core numbers as completion vectors. This ensures that
            # multiple instances on a machine will use distinct vectors.
            fgpu.command += [
                "--src-ibv",
                "--src-comp-vector",
                "{cores[src0]},{cores[src1]}",
                "--dst-ibv",
                "--dst-comp-vector",
                "{cores[dst]}",
            ]
        fgpu.command += stream.command_line_extra
        # fgpu doesn't use katsdpservices or telstate for config, but does use logging
        fgpu.katsdpservices_config = False
        fgpu.pass_telstate = False
        fgpu.data_suspect_sensor = data_suspect_sensor
        fgpu.data_suspect_range = (2 * i, 2 * i + 2)
        # Identify the antenna, if the input labels are consistent
        if input_labels[0][:-1] == input_labels[1][:-1]:
            fgpu.consul_meta["antenna"] = input_labels[0][:-1]
        g.add_node(fgpu)

        # Wire it up to the multicast streams
        for src in srcs:
            src_multicast = find_node(g, f"multicast.{src.name}")
            g.add_edge(
                fgpu,
                src_multicast,
                port="spead",
                depends_resolve=True,
                depends_init=True,
                depends_ready=True,
            )
            fgpu.command.append(f"{{endpoints[multicast.{src.name}_spead]}}")
        g.add_edge(fgpu, dst_multicast, port="spead", depends_resolve=True)
        fgpu.command.append(f"{{endpoints[multicast.{stream.name}_spead]}}")

        # Link it to the group, so that downstream tasks need only depend on the group.
        g.add_edge(fgpu_group, fgpu, depends_ready=True, depends_init=True)

        # Rename sensors that are relevant to the stream rather than the process
        for j, label in enumerate(input_labels):
            for name in [
                "eq",
                "delay",
                "dig-clip-cnt",
                "dig-pwr-dbfs",
                "feng-clip-cnt",
                "rx-timestamp",
                "rx-unixtime",
                "rx-missing-unixtime",
            ]:
                fgpu.sensor_renames[f"input{j}-{name}"] = f"{stream.name}-{label}-{name}"
        # Prepare expected data rates etc
        fgpu.static_gauges["fgpu_expected_input_heaps_per_second"] = sum(
            src.adc_sample_rate / src.samples_per_heap for src in srcs
        )
        fgpu.static_gauges["fgpu_expected_engines"] = 1.0

    return fgpu_group


def _make_xbgpu(
    g: networkx.MultiDiGraph,
    configuration: Configuration,
    stream: product_config.GpucbfBaselineCorrelationProductsStream,
    sync_time: int,
    sensors: SensorSet,
) -> scheduler.LogicalNode:
    ibv = not configuration.options.develop_opts.disable_ibv
    acv = stream.antenna_channelised_voltage
    n_engines = stream.n_substreams
    n_inputs = len(acv.src_streams)
    xbgpu_group = LogicalGroup(f"xbgpu.{stream.name}")
    g.add_node(xbgpu_group)

    dst_multicast = LogicalMulticast(
        stream.name, stream.n_substreams, initial_transmit_state=TransmitState.DOWN
    )
    g.add_node(dst_multicast)
    g.add_edge(dst_multicast, xbgpu_group, depends_init=True, depends_ready=True)

    # Input labels list `h` and `v` pols separately so the reshape is to
    # make the process a bit smoother.
    ants = np.array(acv.input_labels).reshape(-1, 2)
    n_ants = ants.shape[0]

    def get_baseline_index(a1, a2):
        return a2 * (a2 + 1) // 2 + a1

    # Calculating the inputs given the index is hard. So we iterate through
    # combinations of inputs instead, and calculate the index, and update the
    # relevant entry in a LUT.
    bls_ordering = [None] * stream.n_baselines
    for a2 in range(n_ants):
        for a1 in range(a2 + 1):
            for p1 in range(2):
                for p2 in range(2):
                    idx = get_baseline_index(a1, a2) * 4 + p1 + p2 * 2
                    bls_ordering[idx] = (ants[a1, p1], ants[a2, p2])
    n_accs = round(stream.int_time * acv.adc_sample_rate / acv.n_samples_between_spectra)
    data_suspect_sensor = Sensor(
        str,
        f"{stream.name}-channel-data-suspect",
        "A bitmask of flags indicating whether each channel should be considered to be garbage.",
        default="0" * stream.n_chans,
        initial_status=Sensor.Status.NOMINAL,
    )

    stream_sensors = [
        Sensor(
            float,
            f"{stream.name}-sync-time",
            "The time at which the digitisers were synchronised. Seconds since the Unix Epoch.",
            "s",
            default=float(sync_time),
            initial_status=Sensor.Status.NOMINAL,
        ),
        Sensor(
            float,
            f"{stream.name}-bandwidth",
            "The analogue bandwidth of the digitised band",
            "Hz",
            default=acv.bandwidth,
            initial_status=Sensor.Status.NOMINAL,
        ),
        Sensor(
            int,
            f"{stream.name}-n-xengs",
            "The number of X-engines in the instrument",
            default=n_engines,
            initial_status=Sensor.Status.NOMINAL,
        ),
        Sensor(
            int,
            f"{stream.name}-n-accs",
            "The number of spectra that are accumulated per X-engine output",
            default=n_accs,
            initial_status=Sensor.Status.NOMINAL,
        ),
        Sensor(
            float,
            f"{stream.name}-int-time",
            "The time, in seconds, for which the X-engines accumulate.",
            "s",
            default=stream.int_time,
            initial_status=Sensor.Status.NOMINAL,
        ),
        Sensor(
            int,
            f"{stream.name}-xeng-out-bits-per-sample",
            "X-engine output bits per sample. Per number, not complex pair- "
            "Real and imaginary parts are both this wide",
            default=stream.bits_per_sample,
            initial_status=Sensor.Status.NOMINAL,
        ),
        Sensor(
            str,
            f"{stream.name}-bls-ordering",
            "A string showing the output ordering of baseline data "
            "produced by the X-engines in this instrument, as a list "
            "of correlation pairs given by input label.",
            default=str(bls_ordering),
            initial_status=Sensor.Status.NOMINAL,
        ),
        Sensor(
            int,
            f"{stream.name}-n-bls",
            "The number of baselines produced by this correlator instrument.",
            default=stream.n_baselines,
            initial_status=Sensor.Status.NOMINAL,
        ),
        Sensor(
            int,
            f"{stream.name}-n-chans",
            "The number of frequency channels in an integration",
            default=stream.n_chans,
            initial_status=Sensor.Status.NOMINAL,
        ),
        Sensor(
            int,
            f"{stream.name}-n-chans-per-substream",
            "Number of channels in each substream for this x-engine stream",
            default=stream.n_chans_per_substream,
            initial_status=Sensor.Status.NOMINAL,
        ),
        Sensor(
            float,
            f"{stream.name}-ddc-mix-freq",
            "F-engine DDC mixer frequency, where used. 0 where n/a",
            units="Hz",
            default=0.0,
            initial_status=Sensor.Status.NOMINAL,
        ),
        SumSensor(
            sensors,
            f"{stream.name}-xeng-clip-cnt",
            "Number of visibilities that saturated",
            name_regex=re.compile(rf"xb\.{re.escape(stream.name)}\.[0-9]+\.xeng-clip-cnt"),
            n_children=stream.n_substreams,
        ),
        SyncSensor(
            sensors,
            f"{stream.name}-xengs-synchronised",
            "For the latest accumulation, was data present from all F-Engines for all X-Engines",
            name_regex=re.compile(rf"xb\.{re.escape(stream.name)}\.[0-9]+\.synchronised"),
            n_children=stream.n_substreams,
        ),
        data_suspect_sensor,
    ]
    for ss in stream_sensors:
        g.graph["stream_sensors"].add(ss)

    init_telstate: Dict[Union[str, Tuple[str, ...]], Any] = g.graph["init_telstate"]
    telstate_data = {
        "src_streams": [stream.antenna_channelised_voltage.name],
        "instrument_dev_name": "gpucbf",  # Made-up instrument name
        "bandwidth": acv.bandwidth,
        "bls_ordering": bls_ordering,
        "int_time": stream.int_time,
        "n_accs": n_accs,
        "n_chans_per_substream": stream.n_chans_per_substream,
    }
    for key, value in telstate_data.items():
        init_telstate[(stream.name, key)] = value

    input_rate = (
        sum(
            cast(product_config.DigRawAntennaVoltageStreamBase, dig).adc_sample_rate
            for dig in acv.src_streams
        )
        * acv.bits_per_sample
        // 8
    )
    bw_scale = input_rate / (acv.n_substreams * defaults.XBGPU_MAX_SRC_DATA_RATE)

    # Compute how much memory to provide for input

    batch_size = (
        n_inputs
        * acv.n_spectra_per_heap
        * stream.n_chans_per_endpoint
        * COMPLEX
        * acv.bits_per_sample
        // 8
    )
    target_chunk_size = 16 * 1024**2
    batches_per_chunk = math.ceil(target_chunk_size / batch_size)
    chunk_size = batches_per_chunk * batch_size
    rx_reorder_tol = 2**29  # Default of --rx-reorder-tol option
    chunk_ticks = acv.n_samples_between_spectra * acv.n_spectra_per_heap * batches_per_chunk
    max_active_chunks = math.ceil(rx_reorder_tol / chunk_ticks) + 1  # Based on calc in xbgpu
    free_chunks = max_active_chunks + 8  # Magic number is from xbgpu
    # Memory allocated for buffering and reordering incoming data
    recv_buffer = free_chunks * chunk_size

    # Compute how much memory to provide for output
    vis_size = (
        stream.n_baselines * stream.n_chans_per_substream * stream.bits_per_sample // 8 * COMPLEX
    )
    # intermediate accumulators (* 2 because they're 64-bit not 32-bit)
    mid_vis_size = batches_per_chunk * vis_size * 2
    send_buffer = vis_size * 5  # Magic number is default in XSend class

    for i in range(0, stream.n_substreams):
        xbgpu = ProductLogicalTask(f"xb.{stream.name}.{i}", streams=[stream])
        xbgpu.subsystem = "cbf"
        xbgpu.image = "katgpucbf"
        xbgpu.fake_katcp_server_cls = FakeXbgpuDeviceServer
        xbgpu.cpus = 0.5 * bw_scale if configuration.options.develop_opts.less_resources else 1.5
        xbgpu.mem = 512 + _mb(recv_buffer + send_buffer)
        if not configuration.options.develop_opts.less_resources:
            xbgpu.cores = ["src", "dst"]
            xbgpu.numa_nodes = 0.5 * bw_scale  # It's easily starved of bandwidth
            taskset = ["taskset", "-c", "{cores[dst]}"]
        else:
            taskset = []
        xbgpu.ports = ["port", "prometheus", "aiomonitor", "aioconsole"]
        xbgpu.wait_ports = ["port", "prometheus"]
        # Note: we use just one name for the input stream, even though we only
        # subscribe to a single multicast group of many. Every xbgpu receives
        # data from every fgpu, so finer-grained tracking is not useful. For
        # the destination it is more useful.
        xbgpu.interfaces = [
            scheduler.InterfaceRequest(
                "cbf", infiniband=ibv, multicast_in={acv.name}, multicast_out={(stream, i)}
            )
        ]
        xbgpu.interfaces[0].bandwidth_in = acv.data_rate() / n_engines
        xbgpu.interfaces[0].bandwidth_out = stream.data_rate() / n_engines
        xbgpu.gpus = [scheduler.GPURequest()]
        xbgpu.gpus[0].compute = 0.15 * bw_scale
        xbgpu.gpus[0].mem = 300 + _mb(3 * chunk_size + 2 * vis_size + mid_vis_size)
        # Minimum capability as a function of bits-per-sample, based on
        # tensor_core_correlation_kernel.mako from katgpucbf.xbgpu.
        min_compute_capability = {4: (7, 3), 8: (7, 2), 16: (7, 0)}
        xbgpu.gpus[0].min_compute_capability = min_compute_capability[acv.bits_per_sample]
        first_dig = acv.sources(0)[0]
        heap_time = acv.n_samples_between_spectra / acv.adc_sample_rate * acv.n_spectra_per_heap
        xbgpu.command = (
            ["schedrr"]
            + taskset
            + [
                "xbgpu",
                "--adc-sample-rate",
                str(first_dig.adc_sample_rate),
                "--array-size",
                str(len(acv.src_streams) // 2),  # 2 pols per antenna
                "--channels",
                str(stream.n_chans),
                "--channels-per-substream",
                str(stream.n_chans_per_substream),
                "--samples-between-spectra",
                str(acv.n_samples_between_spectra),
                "--spectra-per-heap",
                str(acv.n_spectra_per_heap),
                "--heaps-per-fengine-per-chunk",
                str(batches_per_chunk),
                "--channel-offset-value",
                str(i * stream.n_chans_per_substream),
                "--sample-bits",
                str(acv.bits_per_sample),
                "--src-interface",
                "{interfaces[cbf].name}",
                "--dst-interface",
                "{interfaces[cbf].name}",
                "--heap-accumulation-threshold",
                str(round(stream.int_time / heap_time)),
                "--sync-epoch",
                str(sync_time),
                "--katcp-port",
                "{ports[port]}",
                "--prometheus-port",
                "{ports[prometheus]}",
                "--aiomonitor",
                "--aiomonitor-port",
                "{ports[aiomonitor]}",
                "--aioconsole-port",
                "{ports[aioconsole]}",
            ]
        )
        if not configuration.options.develop_opts.less_resources:
            xbgpu.command += ["--src-affinity", "{cores[src]}", "--dst-affinity", "{cores[dst]}"]
        xbgpu.capabilities.append("SYS_NICE")  # For schedrr
        if ibv:
            # Enable cap_net_raw capability for access to raw QPs
            xbgpu.capabilities.append("NET_RAW")
            # Use the core number as completion vector. This ensures that
            # multiple instances on a machine will use distinct vectors.
            xbgpu.command += [
                "--src-ibv",
                "--src-comp-vector",
                "{cores[src]}",
                "--dst-ibv",
                "--dst-comp-vector",
                "{cores[dst]}",
            ]
        xbgpu.command += stream.command_line_extra
        # xbgpu doesn't use katsdpservices for configuration, or telstate
        xbgpu.katsdpservices_config = False
        xbgpu.pass_telstate = False
        xbgpu.data_suspect_sensor = data_suspect_sensor
        xbgpu.data_suspect_range = (
            i * stream.n_chans_per_substream,
            (i + 1) * stream.n_chans_per_substream,
        )
        g.add_node(xbgpu)

        # Wire it up to the multicast streams
        src_multicast = find_node(g, f"multicast.{acv.name}")
        g.add_edge(
            xbgpu,
            src_multicast,
            port="spead",
            depends_resolve=True,
            depends_init=True,
            depends_ready=True,
        )
        g.add_edge(xbgpu, dst_multicast, port="spead", depends_resolve=True)
        xbgpu.command += [
            f"{{endpoints_vector[multicast.{acv.name}_spead][{i}]}}",
            f"{{endpoints_vector[multicast.{stream.name}_spead][{i}]}}",
        ]

        # Link it to the group, so that downstream tasks need only depend on the group.
        g.add_edge(xbgpu_group, xbgpu, depends_ready=True, depends_init=True)

        xbgpu.static_gauges["xbgpu_expected_input_heaps_per_second"] = (
            acv.adc_sample_rate
            / (acv.n_samples_between_spectra * acv.n_spectra_per_heap)
            * len(acv.src_streams)
            / 2  # / 2 because each heap contains two pols
        )
        xbgpu.static_gauges["xbgpu_expected_engines"] = 1.0

    return xbgpu_group


def _make_cbf_simulator(
    g: networkx.MultiDiGraph,
    configuration: Configuration,
    stream: Union[
        product_config.SimBaselineCorrelationProductsStream,
        product_config.SimTiedArrayChannelisedVoltageStream,
    ],
) -> scheduler.LogicalNode:
    # Determine number of simulators to run.
    n_sim = 1
    if isinstance(stream, product_config.SimBaselineCorrelationProductsStream):
        while stream.n_vis / n_sim > _N32_32:
            n_sim *= 2
    ibv = not configuration.options.develop_opts.disable_ibv

    def make_cbf_simulator_config(
        task: ProductPhysicalTask, resolver: "product_controller.Resolver"
    ) -> Dict[str, Any]:
        conf = {
            "cbf_channels": stream.n_chans,
            "cbf_adc_sample_rate": stream.adc_sample_rate,
            "cbf_bandwidth": stream.bandwidth,
            "cbf_substreams": stream.n_substreams,
            "cbf_ibv": ibv,
            "cbf_sync_time": configuration.simulation.start_time or time.time(),
            "cbf_sim_clock_ratio": configuration.simulation.clock_ratio,
            "servers": n_sim,
        }
        sources = configuration.simulation.sources
        if sources:
            conf["cbf_sim_sources"] = [{"description": s.description} for s in sources]
        if isinstance(stream, product_config.SimBaselineCorrelationProductsStream):
            conf.update({"cbf_int_time": stream.int_time, "max_packet_size": 2088})
        else:
            conf.update(
                {
                    "beamformer_timesteps": stream.spectra_per_heap,
                    "beamformer_bits": stream.bits_per_sample,
                }
            )
        conf["cbf_center_freq"] = float(stream.centre_frequency)
        conf["cbf_antennas"] = [
            {"description": ant.description}
            for ant in stream.antenna_channelised_voltage.antenna_objects
        ]
        return conf

    sim_group = LogicalGroup("sim." + stream.name)
    g.add_node(sim_group, config=make_cbf_simulator_config)
    multicast = LogicalMulticast(stream.name, stream.n_endpoints)
    g.add_node(multicast)
    g.add_edge(
        sim_group,
        multicast,
        port="spead",
        depends_resolve=True,
        config=lambda task, resolver, endpoint: {"cbf_spead": str(endpoint)},
    )
    g.add_edge(multicast, sim_group, depends_init=True, depends_ready=True)

    init_telstate: Dict[Union[str, Tuple[str, ...]], Any] = g.graph["init_telstate"]
    init_telstate[(stream.name, "src_streams")] = [stream.antenna_channelised_voltage.name]
    init_telstate[("sub", "band")] = stream.antenna_channelised_voltage.band

    for i in range(n_sim):
        sim = ProductLogicalTask(f"sim.{stream.name}.{i + 1}", streams=[stream])
        sim.subsystem = "sdp"
        sim.image = "katcbfsim"
        # create-*-stream is passed on the command-line instead of telstate
        # for now due to SR-462.
        if isinstance(stream, product_config.SimBaselineCorrelationProductsStream):
            sim.command = ["cbfsim.py", "--create-fx-stream", escape_format(stream.name)]
            # It's mostly GPU work, so not much CPU requirement. Scale for 2 CPUs for
            # 16 antennas, 32K, and cap it there (threads for compute and network).
            # cbf_vis is an overestimate since the simulator is not constrained to
            # power-of-two antenna counts like the real CBF.
            scale = stream.n_vis / n_sim / _N16_32
            sim.cpus = 2 * min(1.0, scale)
            # 4 entries per Jones matrix, complex64 each
            gains_size = stream.n_antennas * stream.n_chans * 4 * 8
            # Factor of 4 is conservative; only actually double-buffered
            sim.mem = (4 * _mb(stream.size) + _mb(gains_size)) / n_sim + 512
            sim.cores = [None, None]
            sim.gpus = [scheduler.GPURequest()]
            # Scale for 20% at 16 ant, 32K channels
            sim.gpus[0].compute = min(1.0, 0.2 * scale)
            sim.gpus[0].mem = (2 * _mb(stream.size) + _mb(gains_size)) / n_sim + 256
        else:
            sim.command = ["cbfsim.py", "--create-beamformer-stream", escape_format(stream.name)]
            # The beamformer simulator only simulates data shape, not content. The
            # CPU load thus scales only with network bandwidth. Scale for 2 CPUs at
            # L band, and cap it there since there are only 2 threads. Using 1.999
            # instead of 2.0 is to ensure rounding errors don't cause a tiny fraction
            # extra of CPU to be used.
            sim.cpus = min(2.0, 1.999 * stream.size / stream.int_time / 1712000000.0 / n_sim)
            sim.mem = 4 * _mb(stream.size) / n_sim + 512

        sim.ports = ["port"]
        if ibv:
            # The verbs send interface seems to create a large number of
            # file handles per stream, easily exceeding the default of
            # 1024.
            sim.taskinfo.container.docker.parameters = [{"key": "ulimit", "value": "nofile=8192"}]
            # Need to enable cap_net_raw capability if using recent mlx5 kernel module.
            sim.command = ["capambel", "-c", "cap_net_raw+p", "--"] + sim.command
            sim.capabilities.append("NET_RAW")  # For ibverbs raw QPs
        sim.interfaces = [scheduler.InterfaceRequest("cbf", infiniband=ibv)]
        sim.interfaces[0].bandwidth_out = stream.data_rate()
        sim.transitions = {
            CaptureBlockState.CAPTURING: [
                KatcpTransition(
                    "capture-start",
                    stream.name,
                    configuration.simulation.start_time or "{time}",
                    timeout=30,
                )
            ],
            CaptureBlockState.BURNDOWN: [KatcpTransition("capture-stop", stream.name, timeout=60)],
        }

        g.add_node(
            sim,
            config=lambda task, resolver, server_id=i + 1: {
                "cbf_interface": task.interfaces["cbf"].name,
                "server_id": server_id,
            },
        )
        g.add_edge(sim_group, sim, depends_ready=True, depends_init=True)
        g.add_edge(sim, sim_group, depends_resources=True)
    return sim_group


def _make_timeplot(
    g: networkx.MultiDiGraph,
    name: str,
    description: str,
    cpus: float,
    timeplot_buffer_mb: float,
    data_rate: float,
    extra_config: dict,
) -> scheduler.LogicalNode:
    """Common backend code for creating a single timeplot server."""
    multicast = find_node(g, "multicast.timeplot." + name)
    timeplot = ProductLogicalTask("timeplot." + name)
    timeplot.subsystem = "sdp"
    timeplot.image = "katsdpdisp"
    timeplot.command = ["time_plot.py"]
    timeplot.cpus = cpus
    # timeplot_buffer covers only the visibilities, but there are also flags
    # and various auxiliary buffers. Add 50% to give some headroom, and also
    # add a fixed amount since in very small arrays the 20% might not cover
    # the fixed-sized overheads (previously this was 20% but that seems to be
    # insufficient).
    timeplot.mem = timeplot_buffer_mb * 1.5 + 256
    timeplot.interfaces = [scheduler.InterfaceRequest("sdp_10g")]
    timeplot.interfaces[0].bandwidth_in = data_rate
    timeplot.ports = ["html_port"]
    timeplot.volumes = [CONFIG_VOL]
    timeplot.gui_urls = [
        {
            "title": "Signal Display",
            "description": f"Signal displays for {{0.subarray_product_id}} {description}",
            "href": "http://{0.host}:{0.ports[html_port]}/",
            "category": "Plot",
        }
    ]
    timeplot.critical = False

    g.add_node(
        timeplot,
        config=lambda task, resolver: dict(
            {
                "html_host": LOCALHOST if resolver.localhost else "",
                "config_base": os.path.join(CONFIG_VOL.container_path, ".katsdpdisp"),
                "spead_interface": task.interfaces["sdp_10g"].name,
                "memusage": -timeplot_buffer_mb,  # Negative value gives MB instead of %
            },
            **extra_config,
        ),
    )
    g.add_edge(
        timeplot,
        multicast,
        port="spead",
        depends_resolve=True,
        depends_init=True,
        depends_ready=True,
        config=lambda task, resolver, endpoint: {
            "spead": endpoint.host,
            "spead_port": endpoint.port,
        },
    )
    return timeplot


def _make_timeplot_correlator(
    g: networkx.MultiDiGraph, configuration: Configuration, stream: product_config.VisStream
) -> scheduler.LogicalNode:
    n_ingest = stream.n_servers

    # Exact requirement not known (also depends on number of users). Give it
    # 2 CPUs (max it can use) for 16 antennas, 32K channels and scale from there.
    # Lower bound (from inspection) to cater for fixed overheads.
    cpus = max(2 * min(1.0, stream.n_spectral_vis / _N16_32), 0.3)

    # Give timeplot enough memory for 256 time samples, but capped at 16GB.
    # This formula is based on data.py in katsdpdisp.
    percentiles = 5 * 8
    timeplot_slot = (stream.n_spectral_vis + stream.n_spectral_chans * percentiles) * 8
    timeplot_buffer = min(256 * timeplot_slot, 16 * 1024**3)

    return _make_timeplot(
        g,
        name=stream.name,
        description=stream.name,
        cpus=cpus,
        timeplot_buffer_mb=timeplot_buffer / 1024**2,
        data_rate=_correlator_timeplot_data_rate(stream) * n_ingest,
        extra_config={
            "l0_name": stream.name,
            "max_custom_signals": defaults.TIMEPLOT_MAX_CUSTOM_SIGNALS,
        },
    )


def _make_timeplot_beamformer(
    g: networkx.MultiDiGraph,
    configuration: Configuration,
    stream: product_config.TiedArrayChannelisedVoltageStreamBase,
) -> Tuple[scheduler.LogicalNode, scheduler.LogicalNode]:
    """Make timeplot server for the beamformer, plus a beamformer capture to feed it."""
    beamformer = _make_beamformer_engineering_pol(
        g, configuration, None, stream, f"bf_ingest_timeplot.{stream.name}", False, 0
    )
    beamformer.critical = False

    # It's a low-demand setup (only one signal). The CPU and memory numbers
    # could potentially be reduced further.
    timeplot = _make_timeplot(
        g,
        name=stream.name,
        description=stream.name,
        cpus=0.5,
        timeplot_buffer_mb=128,
        data_rate=_beamformer_timeplot_data_rate(stream),
        extra_config={"max_custom_signals": 2},
    )

    return beamformer, timeplot


def _correlator_timeplot_frame_size(stream: product_config.VisStream, n_cont_chans: int) -> int:
    """Approximate size of the data sent from one ingest process to timeplot, per heap"""
    # This is based on _init_ig_sd from katsdpingest/ingest_session.py
    n_perc_signals = 5 * 8
    n_spec_chans = stream.n_spectral_chans // stream.n_servers
    n_cont_chans //= stream.n_servers
    n_bls = stream.n_baselines
    # sd_data + sd_flags
    ans = n_spec_chans * defaults.TIMEPLOT_MAX_CUSTOM_SIGNALS * (BYTES_PER_VIS + BYTES_PER_FLAG)
    ans += defaults.TIMEPLOT_MAX_CUSTOM_SIGNALS * 4  # sd_data_index
    # sd_blmxdata + sd_blmxflags
    ans += n_cont_chans * n_bls * (BYTES_PER_VIS + BYTES_PER_FLAG)
    ans += n_bls * (BYTES_PER_VIS + BYTES_PER_VIS // COMPLEX)  # sd_timeseries + sd_timeseriesabs
    # sd_percspectrum + sd_percspectrumflags
    ans += n_spec_chans * n_perc_signals * (BYTES_PER_VIS // COMPLEX + BYTES_PER_FLAG)
    # input names are e.g. m012v -> 5 chars, 2 inputs per baseline
    ans += n_bls * 10  # bls_ordering
    ans += n_bls * 8 * 4  # sd_flag_fraction
    # There are a few scalar values, but that doesn't add up to enough to worry about
    return ans


def _correlator_timeplot_continuum_factor(stream: product_config.VisStream) -> int:
    factor = 1
    # Aim for about 256 signal display coarse channels
    while (
        stream.n_spectral_chans % (factor * stream.n_servers * 2) == 0
        and stream.n_spectral_chans // factor >= 384
    ):
        factor *= 2
    return factor


def _correlator_timeplot_data_rate(stream: product_config.VisStream) -> float:
    """Bandwidth for the correlator timeplot stream from a single ingest"""
    sd_continuum_factor = _correlator_timeplot_continuum_factor(stream)
    sd_frame_size = _correlator_timeplot_frame_size(
        stream, stream.n_spectral_chans // sd_continuum_factor
    )
    # The rates are low, so we allow plenty of padding in case the calculation is
    # missing something.
    return data_rate(sd_frame_size, stream.int_time, ratio=1.2, overhead=4096)


def _beamformer_timeplot_data_rate(
    stream: product_config.TiedArrayChannelisedVoltageStreamBase,
) -> float:
    """Bandwidth for the beamformer timeplot stream.

    Parameters
    ----------
    stream
        The single-pol beam stream.
    """
    # XXX The beamformer signal displays are still in development, but the
    # rates are tiny. Until the protocol is finalised we'll just hardcode a
    # number.
    return 1e6  # 1 MB/s


def n_cal_nodes(configuration: Configuration, stream: product_config.CalStream) -> int:
    """Number of processes used to implement cal for a particular output."""
    # Use single cal for 4K or less: it doesn't need the performance, and
    # a unified cal report is more convenient (revisit once split cal supports
    # a unified cal report).
    if configuration.options.develop_opts.less_resources:
        return 2
    elif stream.vis.n_chans <= 4096:
        return 1
    else:
        return 4


def _adjust_ingest_output_channels(streams: Sequence[product_config.VisStream]) -> None:
    """Modify a group of visibility streams to set the output channels.

    They are widened where necessary to meet alignment requirements.
    """

    def lcm(a, b):
        return a // math.gcd(a, b) * b

    src = streams[0].baseline_correlation_products
    lo, hi = streams[0].output_channels
    alignment = 1
    # This is somewhat stricter than katsdpingest actually requires, which is
    # simply that each ingest node is aligned to the continuum factor.
    for stream in streams:
        alignment = lcm(alignment, stream.n_servers * stream.continuum_factor)
        lo = min(lo, stream.output_channels[0])
        hi = max(hi, stream.output_channels[1])
    assigned = (_round_down(lo, alignment), _round_up(hi, alignment))
    # Should always succeed if validation passed
    assert 0 <= assigned[0] < assigned[1] <= src.n_chans, "Aligning channels caused an overflow"
    for stream in streams:
        if assigned != stream.output_channels:
            logger.info(
                "Rounding output channels for %s from %s to %s",
                stream.name,
                stream.output_channels,
                assigned,
            )
        stream.output_channels = assigned


def _make_ingest(
    g: networkx.MultiDiGraph,
    configuration: Configuration,
    spectral: Optional[product_config.VisStream],
    continuum: Optional[product_config.VisStream],
) -> scheduler.LogicalNode:
    develop_opts = configuration.options.develop_opts

    primary = spectral if spectral is not None else continuum
    if primary is None:
        raise ValueError("At least one of spectral or continuum must be given")
    name = primary.name
    src = primary.baseline_correlation_products
    streams = []
    if spectral is not None:
        streams.append(spectral)
    if continuum is not None:
        streams.append(continuum)
    # Number of ingest nodes.
    n_ingest = primary.n_servers

    # Virtual ingest node which depends on the real ingest nodes, so that other
    # services can declare dependencies on ingest rather than individual nodes.
    ingest_group = LogicalGroup("ingest." + name)

    sd_continuum_factor = _correlator_timeplot_continuum_factor(primary)
    sd_spead_rate = _correlator_timeplot_data_rate(primary)
    output_channels_str = "{}:{}".format(*primary.output_channels)
    group_config = {
        "continuum_factor": continuum.continuum_factor if continuum is not None else 1,
        "sd_continuum_factor": sd_continuum_factor,
        "sd_spead_rate": sd_spead_rate,
        "cbf_ibv": not develop_opts.disable_ibv,
        "cbf_name": src.name,
        "servers": n_ingest,
        "antenna_mask": primary.antennas,
        "output_int_time": primary.int_time,
        "sd_int_time": primary.int_time,
        "output_channels": output_channels_str,
        "sd_output_channels": output_channels_str,
        "use_data_suspect": True,
        "excise": primary.excise,
        "aiomonitor": True,
    }
    if spectral is not None:
        group_config.update(l0_spectral_name=spectral.name)
    if continuum is not None:
        group_config.update(l0_continuum_name=continuum.name)
    if isinstance(src, product_config.SimBaselineCorrelationProductsStream):
        group_config.update(clock_ratio=configuration.simulation.clock_ratio)
    g.add_node(ingest_group, config=lambda task, resolver: group_config)

    if spectral is not None:
        spectral_multicast = LogicalMulticast(spectral.name, n_ingest)
        g.add_node(spectral_multicast)
        g.add_edge(
            ingest_group,
            spectral_multicast,
            port="spead",
            depends_resolve=True,
            config=lambda task, resolver, endpoint: {"l0_spectral_spead": str(endpoint)},
        )
        g.add_edge(spectral_multicast, ingest_group, depends_init=True, depends_ready=True)
        # Signal display stream
        timeplot_multicast = LogicalMulticast("timeplot." + name, 1)
        g.add_node(timeplot_multicast)
        g.add_edge(
            ingest_group,
            timeplot_multicast,
            port="spead",
            depends_resolve=True,
            config=lambda task, resolver, endpoint: {"sdisp_spead": str(endpoint)},
        )
        g.add_edge(timeplot_multicast, ingest_group, depends_init=True, depends_ready=True)
    if continuum is not None:
        continuum_multicast = LogicalMulticast(continuum.name, n_ingest)
        g.add_node(continuum_multicast)
        g.add_edge(
            ingest_group,
            continuum_multicast,
            port="spead",
            depends_resolve=True,
            config=lambda task, resolver, endpoint: {"l0_continuum_spead": str(endpoint)},
        )
        g.add_edge(continuum_multicast, ingest_group, depends_init=True, depends_ready=True)

    src_multicast = find_node(g, "multicast." + src.name)
    g.add_edge(
        ingest_group,
        src_multicast,
        port="spead",
        depends_resolve=True,
        config=lambda task, resolver, endpoint: {"cbf_spead": str(endpoint)},
    )

    for i in range(1, n_ingest + 1):
        ingest = ProductLogicalTask(f"ingest.{name}.{i}", streams=streams)
        ingest.subsystem = "sdp"
        if configuration.options.interface_mode:
            ingest.physical_factory = ProductFakePhysicalTask
        else:
            ingest.physical_factory = IngestTask
        ingest.fake_katcp_server_cls = FakeIngestDeviceServer
        ingest.image = 'katsdpingest_' + normalise_gpu_name(defaults.INGEST_GPU_NAME)
        ingest.command = ['capambel', '-c', 'cap_net_raw+p', '-v', '--', 'ingest.py']
        ingest.capabilities.append('NET_RAW')
        ingest.ports = ['port', 'aiomonitor_port', 'aioconsole_port']
        ingest.wait_ports = ['port']
        ingest.gpus = [scheduler.GPURequest()]
<<<<<<< HEAD
        if not develop_opts.any_gpu:
            ingest.gpus[-1].name = defaults.INGEST_GPU_NAME
=======
        # Do not request a specific GPU -- use a Jenkins-autotuned version with fallback behaviour
        ingest.gpus[-1].name = None
>>>>>>> 67aebfec
        # Scale for a full GPU for 32 antennas, 32K channels on one node
        scale = src.n_vis / _N32_32 / n_ingest
        ingest.gpus[0].compute = scale
        # Refer to
        # https://docs.google.com/spreadsheets/d/13LOMcUDV1P0wyh_VSgTOcbnhyfHKqRg5rfkQcmeXmq0/edit
        # We use slightly higher multipliers to be safe, as well as
        # conservatively using src_info instead of spectral_info.
        ingest.gpus[0].mem = (70 * src.n_vis + 168 * src.n_chans) / n_ingest / 1024**2 + 128
        # Provide 4 CPUs for 32 antennas, 32K channels (the number in a NUMA
        # node of an ingest machine). It might not actually need this much.
        # Cores are reserved solely to get NUMA affinity with the NIC.
        ingest.cpus = int(math.ceil(4.0 * scale))
        ingest.cores = [None] * ingest.cpus
        # Scale factor of 32 may be overly conservative: actual usage may be
        # only half this. This also leaves headroom for buffering L0 output.
        ingest.mem = 32 * _mb(src.size) / n_ingest + 4096
        ingest.transitions = CAPTURE_TRANSITIONS
        ingest.interfaces = [
            scheduler.InterfaceRequest(
                "cbf",
                affinity=not develop_opts.disable_ibv,
                infiniband=not develop_opts.disable_ibv,
            ),
            scheduler.InterfaceRequest("sdp_10g"),
        ]
        ingest.interfaces[0].bandwidth_in = src.data_rate() / n_ingest
        data_rate_out = 0.0
        if spectral is not None:
            data_rate_out += spectral.data_rate() + sd_spead_rate * n_ingest
        if continuum is not None:
            data_rate_out += continuum.data_rate()
        ingest.interfaces[1].bandwidth_out = data_rate_out / n_ingest

        def make_ingest_config(
            task: ProductPhysicalTask, resolver: "product_controller.Resolver", server_id: int = i
        ) -> Dict[str, Any]:
            conf = {"cbf_interface": task.interfaces["cbf"].name, "server_id": server_id}
            if spectral is not None:
                conf.update(l0_spectral_interface=task.interfaces["sdp_10g"].name)
                conf.update(sdisp_interface=task.interfaces["sdp_10g"].name)
            if continuum is not None:
                conf.update(l0_continuum_interface=task.interfaces["sdp_10g"].name)
            return conf

        g.add_node(ingest, config=make_ingest_config)
        # Connect to ingest_group. We need a ready dependency of the group on
        # the node, so that other nodes depending on the group indirectly wait
        # for all nodes; the resource dependency is to prevent the nodes being
        # started without also starting the group, which is necessary for
        # config.
        g.add_edge(ingest_group, ingest, depends_ready=True, depends_init=True)
        g.add_edge(ingest, ingest_group, depends_resources=True)
        g.add_edge(
            ingest, src_multicast, depends_resolve=True, depends_ready=True, depends_init=True
        )
    return ingest_group


def _make_cal(
    g: networkx.MultiDiGraph,
    configuration: Configuration,
    stream: product_config.CalStream,
    flags_streams: Sequence[product_config.FlagsStream],
) -> scheduler.LogicalNode:
    vis = stream.vis
    n_cal = n_cal_nodes(configuration, stream)

    # Some of the scaling in cal is non-linear, so we need to give smaller
    # arrays more CPU than might be suggested by linear scaling. In particular,
    # 32K mode is flagged by averaging down to 8K first, so flagging performance
    # (which tends to dominate runtime) scales as if there were 8K channels.
    # Longer integration times are also less efficient (because there are fixed
    # costs per scan, so we scale as if for 4s dumps if longer dumps are used.
    effective_vis = vis.n_baselines * min(8192, vis.n_chans)
    effective_int = min(vis.int_time, 4.0)
    # This scale factor gives 34 total CPUs for 64A, 32K, 4+s integration, which
    # will get clamped down slightly.
    cpus = 2e-6 * effective_vis / effective_int / n_cal
    # Always (except in development,less_resources = True, mode) have at least a whole CPU for the
    # pipeline.
    if not configuration.options.develop_opts.less_resources:
        cpus = max(cpus, 1)
    # Reserve a separate CPU for the accumulator
    cpus += 1
    # Clamp to what the machines can provide
    cpus = min(cpus, 7.9)
    workers = max(1, int(math.ceil(cpus - 1)))
    # Main memory consumer is buffers for
    # - visibilities (complex64)
    # - flags (uint8)
    # - excision flags (single bit each)
    # - weights (float32)
    # There are also timestamps, but they're insignificant compared to the rest.
    slot_size = vis.n_vis * 13.125 / n_cal
    buffer_size = stream.slots * slot_size
    # Processing operations come in a few flavours:
    # - average over time: need O(1) extra slots
    # - average over frequency: needs far less memory than the above
    # - compute flags per baseline: works on 16 baselines at a time.
    # In each case we arbitrarily allow for 4 times the result, per worker.
    # There is also a time- and channel-averaged version (down to 1024 channels)
    # of the HH and VV products for each scan. We allow a factor of 2 for
    # operations that work on it (which cancels the factor of 1/2 for only
    # having 2 of the 4 pol products). The scaling by n_cal is because there
    # are 1024 channels *per node* while vis.n_chans is over all nodes.
    extra = max(workers / stream.slots, min(16 * workers, vis.n_baselines) / vis.n_baselines) * 4
    extra += stream.max_scans * 1024 * n_cal / (stream.slots * vis.n_chans)

    # Extra memory allocation for tasks that deal with bandpass calibration
    # solutions in telescope state. The exact size of these depends on how
    # often bandpass calibrators are visited, so the scale factor is a
    # thumb-suck. The scale factors are
    # - 2 pols per antenna
    # - 8 bytes per value (complex64)
    # - 200 solutions
    # - 3: conservative estimate of bloat from text-based pickling
    telstate_extra = vis.n_chans * vis.n_pols * vis.n_antennas * 8 * 3 * 200

    group_config = {
        "buffer_maxsize": buffer_size,
        "max_scans": stream.max_scans,
        "workers": workers,
        "l0_name": vis.name,
        "servers": n_cal,
        "aiomonitor": True,
    }
    group_config.update(stream.parameters)
    if isinstance(
        vis.baseline_correlation_products, product_config.SimBaselineCorrelationProductsStream
    ):
        group_config.update(clock_ratio=configuration.simulation.clock_ratio)

    # Virtual node which depends on the real cal nodes, so that other services
    # can declare dependencies on cal rather than individual nodes.
    cal_group = LogicalGroup(stream.name)
    g.add_node(cal_group, telstate_extra=telstate_extra, config=lambda task, resolver: group_config)
    src_multicast = find_node(g, "multicast." + vis.name)
    g.add_edge(
        cal_group,
        src_multicast,
        port="spead",
        depends_resolve=True,
        depends_init=True,
        depends_ready=True,
        config=lambda task, resolver, endpoint: {"l0_spead": str(endpoint)},
    )

    # Flags output
    flags_streams_base = []
    flags_multicasts = {}
    for flags_stream in flags_streams:
        flags_vis = flags_stream.vis
        cf = flags_vis.continuum_factor // vis.continuum_factor
        flags_streams_base.append(
            {
                "name": flags_stream.name,
                "src_stream": flags_vis.name,
                "continuum_factor": cf,
                "rate_ratio": flags_stream.rate_ratio,
            }
        )

        flags_multicast = LogicalMulticast(flags_stream.name, n_cal)
        flags_multicasts[flags_stream] = flags_multicast
        g.add_node(flags_multicast)
        g.add_edge(flags_multicast, cal_group, depends_init=True, depends_ready=True)

    dask_prefix = "/gui/{0.subarray_product.subarray_product_id}/{0.name}/cal-diagnostics"
    for i in range(1, n_cal + 1):
        cal = ProductLogicalTask(f"{stream.name}.{i}", streams=(stream,) + tuple(flags_streams))
        cal.subsystem = "sdp"
        cal.fake_katcp_server_cls = FakeCalDeviceServer
        cal.image = "katsdpcal"
        cal.command = ["run_cal.py"]
        cal.cpus = cpus
        cal.mem = buffer_size * (1 + extra) / 1024**2 + 512
        cal.volumes = [DATA_VOL]
        cal.interfaces = [scheduler.InterfaceRequest("sdp_10g")]
        # Note: these scale the fixed overheads too, so is not strictly accurate.
        cal.interfaces[0].bandwidth_in = vis.data_rate() / n_cal
        cal.interfaces[0].bandwidth_out = sum(
            flags_stream.data_rate() / n_cal for flags in flags_streams
        )
        cal.ports = ["port", "dask_diagnostics", "aiomonitor_port", "aioconsole_port"]
        cal.wait_ports = ["port"]
        cal.gui_urls = [
            {
                "title": "Cal diagnostics",
                "description": "Dask diagnostics for {0.name}",
                "href": "http://{0.host}:{0.ports[dask_diagnostics]}" + dask_prefix + "/status",
                "category": "Plot",
            }
        ]
        cal.transitions = CAPTURE_TRANSITIONS
        cal.final_state = CaptureBlockState.POSTPROCESSING

        def make_cal_config(
            task: ProductPhysicalTask, resolver: "product_controller.Resolver", server_id: int = i
        ) -> Dict[str, Any]:
            cal_config = {
                "l0_interface": task.interfaces["sdp_10g"].name,
                "server_id": server_id,
                "dask_diagnostics": (
                    LOCALHOST if resolver.localhost else "",
                    task.ports["dask_diagnostics"],
                ),
                "dask_prefix": dask_prefix.format(task),
                "flags_streams": copy.deepcopy(flags_streams_base),
            }
            for flags_stream in cal_config["flags_streams"]:
                flags_stream["interface"] = task.interfaces["sdp_10g"].name
                flags_stream["endpoints"] = str(
                    task.flags_endpoints[flags_stream["name"]]  # type: ignore
                )
            return cal_config

        g.add_node(cal, config=make_cal_config)
        # Connect to cal_group. See comments in _make_ingest for explanation.
        g.add_edge(cal_group, cal, depends_ready=True, depends_init=True)
        g.add_edge(cal, cal_group, depends_resources=True)
        g.add_edge(cal, src_multicast, depends_resolve=True, depends_ready=True, depends_init=True)

        for flags_stream, flags_multicast in flags_multicasts.items():
            # A sneaky hack to capture the endpoint information for the flag
            # streams. This is used as a config= function, but instead of
            # returning config we just stash information in the task object
            # which is retrieved by make_cal_config.
            def add_flags_endpoint(
                task: ProductPhysicalTask,
                resolver: "product_controller.Resolver",
                endpoint: Endpoint,
                name: str = flags_stream.name,
            ) -> Dict[str, Any]:
                if not hasattr(task, "flags_endpoints"):
                    task.flags_endpoints = {}  # type: ignore
                task.flags_endpoints[name] = endpoint  # type: ignore
                return {}

            g.add_edge(
                cal, flags_multicast, port="spead", depends_resolve=True, config=add_flags_endpoint
            )

    g.graph["archived_streams"].append(stream.name)
    return cal_group


def _writer_mem_mb(dump_size, obj_size, n_substreams, workers, buffer_dumps, max_accum_dumps):
    """Compute memory requirement (in MB) for vis_writer or flag_writer"""
    # Estimate the size of the memory pool. An extra item is added because
    # the value is copied when added to the rechunker, although this does
    # not actually come from the memory pool.
    heap_size = dump_size / n_substreams
    memory_pool = (3 + 4 * n_substreams) * heap_size
    # Estimate the size of the in-flight objects for the workers.
    write_queue = buffer_dumps * dump_size
    accum_buffers = max_accum_dumps * dump_size if max_accum_dumps > 1 else 0

    # Socket buffer allocated per endpoint, but it is bounded at 256MB by the
    # OS config.
    socket_buffers = min(256 * 1024**2, heap_size) * n_substreams

    # Double the memory allocation to be on the safe side. This gives some
    # headroom for page cache etc.
    return 2 * _mb(memory_pool + write_queue + accum_buffers + socket_buffers) + 512


def _writer_max_accum_dumps(
    stream: product_config.VisStream, bytes_per_vis: int, max_channels: Optional[int]
) -> int:
    """Compute value of --obj-max-dumps for data writers.

    If `max_channels` is not ``None``, it indicates the maximum number of
    channels per chunk.
    """
    # Allow time accumulation up to 5 minutes (to bound data loss) or 32GB
    # (to bound memory usage).
    limit = min(300.0 / stream.int_time, 32 * 1024**3 / (stream.n_vis * bytes_per_vis))
    # Compute how many are needed to allow weights/flags to achieve the target
    # object size. The scaling by n_ingest_nodes is because this is also the
    # number of substreams, and katsdpdatawriter doesn't weld substreams.
    n_chans = stream.n_chans // stream.n_servers
    if max_channels is not None and max_channels < n_chans:
        n_chans = max_channels
    flag_size = stream.n_baselines * n_chans
    needed = defaults.WRITER_OBJECT_SIZE / flag_size
    # katsdpdatawriter only uses powers of two. While it would be legal to
    # pass a non-power-of-two as the max, we would be wasting memory.
    max_accum_dumps = 1
    while max_accum_dumps * 2 <= min(needed, limit):
        max_accum_dumps *= 2
    return max_accum_dumps


def _make_vis_writer(
    g: networkx.MultiDiGraph,
    configuration: Configuration,
    stream: product_config.VisStream,
    s3_name: str,
    local: bool,
    prefix: Optional[str] = None,
    max_channels: Optional[int] = None,
):
    output_name = prefix + "." + stream.name if prefix is not None else stream.name
    g.graph["archived_streams"].append(output_name)
    vis_writer = ProductLogicalTask("vis_writer." + output_name, streams=[stream])
    vis_writer.subsystem = "sdp"
    vis_writer.image = "katsdpdatawriter"
    vis_writer.command = ["vis_writer.py"]
    # Don't yet have a good idea of real CPU usage. For now assume that 32
    # antennas, 32K channels requires two CPUs (one for capture, one for
    # writing) and scale from there, while capping at 3.
    vis_writer.cpus = min(3, 2 * stream.n_vis / _N32_32)

    workers = 4 if local else 50
    max_accum_dumps = _writer_max_accum_dumps(stream, BYTES_PER_VFW, max_channels)
    # Buffer enough data for 45 seconds. We've seen the disk system throw a fit
    # and hang for 30 seconds at a time, and this should allow us to ride that
    # out.
    buffer_dumps = max(max_accum_dumps, int(math.ceil(45.0 / stream.int_time)))
    src_multicast = find_node(g, "multicast." + stream.name)
    assert isinstance(src_multicast, LogicalMulticast)
    n_substreams = src_multicast.n_addresses

    # Double the memory allocation to be on the safe side. This gives some
    # headroom for page cache etc.
    vis_writer.mem = _writer_mem_mb(
        stream.size,
        defaults.WRITER_OBJECT_SIZE,
        n_substreams,
        workers,
        buffer_dumps,
        max_accum_dumps,
    )
    vis_writer.ports = ["port", "aiomonitor_port", "aioconsole_port"]
    vis_writer.wait_ports = ["port"]
    vis_writer.interfaces = [scheduler.InterfaceRequest("sdp_10g")]
    vis_writer.interfaces[0].bandwidth_in = stream.data_rate()
    if local:
        vis_writer.volumes = [OBJ_DATA_VOL]
    else:
        vis_writer.interfaces[0].backwidth_out = stream.data_rate()
        # Creds are passed on the command-line so that they are redacted from telstate.
        vis_writer.command.extend(
            [
                "--s3-access-key",
                "{resolver.s3_config[%s][write][access_key]}" % s3_name,
                "--s3-secret-key",
                "{resolver.s3_config[%s][write][secret_key]}" % s3_name,
            ]
        )
    vis_writer.transitions = CAPTURE_TRANSITIONS

    def make_vis_writer_config(
        task: ProductPhysicalTask, resolver: "product_controller.Resolver"
    ) -> Dict[str, Any]:
        conf = {
            "l0_name": stream.name,
            "l0_interface": task.interfaces["sdp_10g"].name,
            "obj_size_mb": defaults.WRITER_OBJECT_SIZE / 1e6,
            "obj_max_dumps": max_accum_dumps,
            "workers": workers,
            "buffer_dumps": buffer_dumps,
            "s3_endpoint_url": resolver.s3_config[s3_name]["read"]["url"],
            "s3_expiry_days": resolver.s3_config[s3_name].get("expiry_days", None),
            "direct_write": True,
            "aiomonitor": True,
        }
        if local:
            conf["npy_path"] = OBJ_DATA_VOL.container_path
        else:
            conf["s3_write_url"] = resolver.s3_config[s3_name]["write"]["url"]
        if prefix is not None:
            conf["new_name"] = output_name
        if max_channels is not None:
            conf["obj_max_channels"] = max_channels
        return conf

    g.add_node(vis_writer, config=make_vis_writer_config)
    g.add_edge(
        vis_writer,
        src_multicast,
        port="spead",
        depends_resolve=True,
        depends_init=True,
        depends_ready=True,
        config=lambda task, resolver, endpoint: {"l0_spead": str(endpoint)},
    )
    return vis_writer


def _make_flag_writer(
    g: networkx.MultiDiGraph,
    configuration: Configuration,
    stream: product_config.FlagsStream,
    s3_name: str,
    local: bool,
    prefix: Optional[str] = None,
    max_channels: Optional[int] = None,
) -> scheduler.LogicalNode:
    output_name = prefix + "." + stream.name if prefix is not None else stream.name
    g.graph["archived_streams"].append(output_name)
    flag_writer = ProductLogicalTask("flag_writer." + output_name, streams=[stream])
    flag_writer.subsystem = "sdp"
    flag_writer.image = "katsdpdatawriter"
    flag_writer.command = ["flag_writer.py"]

    flags_src = find_node(g, "multicast." + stream.name)
    assert isinstance(flags_src, LogicalMulticast)
    n_substreams = flags_src.n_addresses
    workers = 4
    max_accum_dumps = _writer_max_accum_dumps(stream.vis, BYTES_PER_FLAG, max_channels)
    # Buffer enough data for 45 seconds of real time. We've seen the disk
    # system throw a fit and hang for 30 seconds at a time, and this should
    # allow us to ride that out.
    buffer_dumps = max(max_accum_dumps, int(math.ceil(45.0 / stream.int_time * stream.rate_ratio)))

    # Don't yet have a good idea of real CPU usage. This formula is
    # copied from the vis writer.
    flag_writer.cpus = min(3, 2 * stream.n_vis / _N32_32)
    flag_writer.mem = _writer_mem_mb(
        stream.size,
        defaults.WRITER_OBJECT_SIZE,
        n_substreams,
        workers,
        buffer_dumps,
        max_accum_dumps,
    )
    flag_writer.ports = ["port", "aiomonitor_port", "aioconsole_port"]
    flag_writer.wait_ports = ["port"]
    flag_writer.interfaces = [scheduler.InterfaceRequest("sdp_10g")]
    flag_writer.interfaces[0].bandwidth_in = stream.data_rate()
    if local:
        flag_writer.volumes = [OBJ_DATA_VOL]
    else:
        flag_writer.interfaces[0].bandwidth_out = flag_writer.interfaces[0].bandwidth_in
        # Creds are passed on the command-line so that they are redacted from telstate.
        flag_writer.command.extend(
            [
                "--s3-access-key",
                "{resolver.s3_config[%s][write][access_key]}" % s3_name,
                "--s3-secret-key",
                "{resolver.s3_config[%s][write][secret_key]}" % s3_name,
            ]
        )
    flag_writer.final_state = CaptureBlockState.POSTPROCESSING

    # Capture init / done are used to track progress of completing flags
    # for a specified capture block id - the writer itself is free running
    flag_writer.transitions = {
        CaptureBlockState.CAPTURING: [
            KatcpTransition("capture-init", "{capture_block_id}", timeout=30)
        ],
        CaptureBlockState.POSTPROCESSING: [
            KatcpTransition("capture-done", "{capture_block_id}", timeout=60)
        ],
    }

    def make_flag_writer_config(
        task: ProductPhysicalTask, resolver: "product_controller.Resolver"
    ) -> Dict[str, Any]:
        conf = {
            "flags_name": stream.name,
            "flags_interface": task.interfaces["sdp_10g"].name,
            "obj_size_mb": defaults.WRITER_OBJECT_SIZE / 1e6,
            "obj_max_dumps": max_accum_dumps,
            "workers": workers,
            "buffer_dumps": buffer_dumps,
            "s3_endpoint_url": resolver.s3_config[s3_name]["read"]["url"],
            "s3_expiry_days": resolver.s3_config[s3_name].get("expiry_days", None),
            "direct_write": True,
            "aiomonitor": True,
        }
        if local:
            conf["npy_path"] = OBJ_DATA_VOL.container_path
        else:
            conf["s3_write_url"] = resolver.s3_config[s3_name]["write"]["url"]
        if prefix is not None:
            conf["new_name"] = output_name
            conf["rename_src"] = {stream.vis.name: prefix + "." + stream.vis.name}
        if max_channels is not None:
            conf["obj_max_channels"] = max_channels
        return conf

    g.add_node(flag_writer, config=make_flag_writer_config)
    g.add_edge(
        flag_writer,
        flags_src,
        port="spead",
        depends_resolve=True,
        depends_init=True,
        depends_ready=True,
        config=lambda task, resolver, endpoint: {"flags_spead": str(endpoint)},
    )
    return flag_writer


def _make_imager_writers(
    g: networkx.MultiDiGraph,
    configuration: Configuration,
    s3_name: str,
    stream: product_config.ImageStream,
    max_channels: Optional[int] = None,
) -> None:
    """Make vis and flag writers for an imager output"""
    _make_vis_writer(
        g,
        configuration,
        stream.vis,
        s3_name=s3_name,
        local=False,
        prefix=stream.name,
        max_channels=max_channels,
    )
    _make_flag_writer(
        g,
        configuration,
        stream.flags,
        s3_name=s3_name,
        local=False,
        prefix=stream.name,
        max_channels=max_channels,
    )


def _make_beamformer_engineering_pol(
    g: networkx.MultiDiGraph,
    configuration: Configuration,
    stream: Optional[product_config.BeamformerEngineeringStream],
    src_stream: product_config.TiedArrayChannelisedVoltageStreamBase,
    node_name: str,
    ram: bool,
    idx: int,
) -> ProductLogicalTask:
    """Generate node for a single polarisation of beamformer engineering output.

    This handles two cases: either it is a capture to file, associated with a
    particular output in the config dict; or it is for the purpose of
    computing the signal display statistics, in which case it is associated with
    an input but no specific output.

    Parameters
    ----------
    g
        Graph under construction.
    configuration
        Product configuration.
    stream
        The beamformer engineering stream, if applicable. If ``None``, this is
        for signal displays.
    src_stream
        The tied-array-channelised-voltage stream
    node_name
        Name to use for the logical node
    ram
        Whether this node is for writing to ramdisk (ignored if `stream` is ``None``)
    idx
        Number of this source within the output (ignored if `stream` is ``None``)
    develop
        Whether this is a develop-mode config
    """
    timeplot = stream is None
    src_multicast = find_node(g, "multicast." + src_stream.name)
    assert isinstance(src_multicast, LogicalMulticast)

    bf_ingest = ProductLogicalTask(node_name, streams=[stream] if stream is not None else [])
    bf_ingest.subsystem = "sdp"
    bf_ingest.image = "katsdpbfingest"
    bf_ingest.command = ["schedrr", "bf_ingest.py"]
    bf_ingest.cpus = 2
    bf_ingest.cores = ["disk", "network"]
    bf_ingest.capabilities.append("SYS_NICE")
    if timeplot or not ram:
        # Actual usage is about 600MB, more-or-less independent of the
        # parameters.
        bf_ingest.mem = 1024
    else:
        # When writing to tmpfs, the file is accounted as memory to our
        # process, so we need more memory allocation than there is
        # space in the ramdisk. This is only used for lab testing, so
        # we just hardcode a number.
        bf_ingest.mem = 220 * 1024
    # In general we want it on the same interface as the NIC, because
    # otherwise there is a tendency to drop packets. But for ramdisk capture
    # this won't cut it because the machine for this is dual-socket and we
    # can't have affinity to both the (single) NIC and to both memory
    # regions.
    bf_ingest.interfaces = [
        scheduler.InterfaceRequest(
            "cbf",
            infiniband=not configuration.options.develop_opts.disable_ibv,
            affinity=timeplot or not ram,
        )
    ]
    # XXX Even when there is enough network bandwidth, sharing a node with correlator
    # ingest seems to cause lots of dropped packets for both. Just force the
    # data rate up to 20Gb/s to prevent that sharing (two pols then use all 40Gb/s).
    bf_ingest.interfaces[0].bandwidth_in = max(src_stream.data_rate(), 20e9)
    if timeplot:
        bf_ingest.interfaces.append(scheduler.InterfaceRequest("sdp_10g"))
        bf_ingest.interfaces[-1].bandwidth_out = _beamformer_timeplot_data_rate(src_stream)
    else:
        volume_name = "bf_ram{}" if ram else "bf_ssd{}"
        bf_ingest.volumes = [
            scheduler.VolumeRequest(volume_name.format(idx), "/data", "RW", affinity=ram)
        ]
    bf_ingest.ports = ["port", "aiomonitor_port", "aioconsole_port"]
    bf_ingest.wait_ports = ["port"]
    bf_ingest.transitions = CAPTURE_TRANSITIONS

    def make_beamformer_engineering_pol_config(
        task: ProductPhysicalTask, resolver: "product_controller.Resolver"
    ) -> Dict[str, Any]:
        config = {
            "affinity": [task.cores["disk"], task.cores["network"]],
            "interface": task.interfaces["cbf"].name,
            "ibv": not configuration.options.develop_opts.disable_ibv,
            "stream_name": src_stream.name,
            "aiomonitor": True,
        }
        if stream is None:
            config.update(
                {"stats_interface": task.interfaces["sdp_10g"].name, "stats_int_time": 1.0}
            )
        else:
            config.update(
                {
                    "file_base": "/data",
                    "direct_io": not ram,  # Can't use O_DIRECT on tmpfs
                    "channels": "{}:{}".format(*stream.output_channels),
                }
            )
        return config

    g.add_node(bf_ingest, config=make_beamformer_engineering_pol_config)
    g.add_edge(
        bf_ingest,
        src_multicast,
        port="spead",
        depends_resolve=True,
        depends_init=True,
        depends_ready=True,
        config=lambda task, resolver, endpoint: {"cbf_spead": str(endpoint)},
    )
    if timeplot:
        stats_multicast = LogicalMulticast(f"timeplot.{src_stream.name}", 1)
        g.add_edge(
            bf_ingest,
            stats_multicast,
            port="spead",
            depends_resolve=True,
            config=lambda task, resolver, endpoint: {"stats": str(endpoint)},
        )
        g.add_edge(stats_multicast, bf_ingest, depends_init=True, depends_ready=True)
    return bf_ingest


def _make_beamformer_engineering(
    g: networkx.MultiDiGraph,
    configuration: Configuration,
    stream: product_config.BeamformerEngineeringStream,
) -> Sequence[scheduler.LogicalTask]:
    """Generate nodes for beamformer engineering output."""
    ram = stream.store == "ram"
    nodes = []
    for i, src in enumerate(stream.tied_array_channelised_voltage):
        nodes.append(
            _make_beamformer_engineering_pol(
                g, configuration, stream, src, f"bf_ingest.{stream.name}.{i + 1}", ram, i
            )
        )
    return nodes


def build_logical_graph(
    configuration: Configuration, config_dict: dict, sensors: SensorSet
) -> networkx.MultiDiGraph:
    # We mutate the configuration to align output channels to requirements.
    configuration = copy.deepcopy(configuration)

    # Note: a few lambdas in this function have default arguments e.g.
    # stream=stream. This is needed because capturing a loop-local variable in
    # a lambda captures only the final value of the variable, not the value it
    # had in the loop iteration where the lambda occurred.

    archived_streams: List[str] = []
    # Immutable keys to add to telstate on startup. There is no telstate yet
    # on which to call telstate.join, so nested keys must be expressed as
    # tuples which are joined later.
    init_telstate: Dict[Union[str, Tuple[str, ...]], Any] = {
        "sdp_archived_streams": archived_streams,
        "sdp_config": config_dict,
    }

    # Sensors that are created for individual streams and managed by the
    # product controller.
    stream_sensors = SensorSet()

    g = networkx.MultiDiGraph(
        archived_streams=archived_streams,  # For access as g.graph['archived_streams']
        init_telstate=init_telstate,  # ditto
        config=lambda resolver: ({"host": LOCALHOST} if resolver.localhost else {}),
        stream_sensors=stream_sensors,
    )

    # Add SPEAD endpoints to the graph.
    input_multicast = []
    for stream in configuration.streams:
        if isinstance(
            stream, (product_config.CbfStream, product_config.DigRawAntennaVoltageStream)
        ):
            url = stream.url
            if url.scheme == "spead":
                node = LogicalMulticast(stream.name, endpoint=Endpoint(url.host, url.port))
                g.add_node(node)
                input_multicast.append(node)

    # cam2telstate node (optional: if we're simulating, we don't need it)
    cam2telstate: Optional[scheduler.LogicalNode] = None
    cam_http = configuration.by_class(product_config.CamHttpStream)
    if cam_http:
        cam2telstate = _make_cam2telstate(g, configuration, cam_http[0])
        for node in input_multicast:
            g.add_edge(node, cam2telstate, depends_ready=True)

    # Simulators
    def dsim_key(stream: product_config.SimDigRawAntennaVoltageStream) -> Tuple[str, float]:
        """Key for dsim streams that should be run in the same process."""
        return (stream.antenna.name, stream.adc_sample_rate)

    sync_time = int(time.time())
    for _, streams in itertools.groupby(
        sorted(configuration.by_class(product_config.SimDigRawAntennaVoltageStream), key=dsim_key),
        key=dsim_key,
    ):
        _make_dsim(g, configuration, streams, sync_time)
    for stream in configuration.by_class(product_config.SimBaselineCorrelationProductsStream):
        _make_cbf_simulator(g, configuration, stream)
    for stream in configuration.by_class(product_config.SimTiedArrayChannelisedVoltageStream):
        _make_cbf_simulator(g, configuration, stream)

    # Correlator
    for stream in configuration.by_class(product_config.GpucbfAntennaChannelisedVoltageStream):
        _make_fgpu(g, configuration, stream, sync_time)
    for stream in configuration.by_class(product_config.GpucbfBaselineCorrelationProductsStream):
        _make_xbgpu(g, configuration, stream, sync_time, sensors)

    # Pair up spectral and continuum L0 outputs
    l0_done = set()
    for stream in configuration.by_class(product_config.VisStream):
        if stream.continuum_factor == 1:
            for stream2 in configuration.by_class(product_config.VisStream):
                if (
                    stream2 not in l0_done
                    and stream2.continuum_factor > 1
                    and stream2.compatible(stream)
                ):
                    _adjust_ingest_output_channels([stream, stream2])
                    _make_ingest(g, configuration, stream, stream2)
                    _make_timeplot_correlator(g, configuration, stream)
                    l0_done.add(stream)
                    l0_done.add(stream2)
                    break

    l0_spectral_only = False
    l0_continuum_only = False
    for stream in set(configuration.by_class(product_config.VisStream)) - l0_done:
        is_spectral = stream.continuum_factor == 1
        if is_spectral:
            l0_spectral_only = True
        else:
            l0_continuum_only = True
        _adjust_ingest_output_channels([stream])
        if is_spectral:
            _make_ingest(g, configuration, stream, None)
            _make_timeplot_correlator(g, configuration, stream)
        else:
            _make_ingest(g, configuration, None, stream)
    if l0_continuum_only and l0_spectral_only:
        logger.warning(
            "Both continuum-only and spectral-only L0 streams found - "
            "perhaps they were intended to be matched?"
        )

    for stream in configuration.by_class(product_config.VisStream):
        if stream.archive:
            _make_vis_writer(g, configuration, stream, "archive", local=True)

    for stream in configuration.by_class(product_config.CalStream):
        # Check for all corresponding flags outputs
        flags = []
        for flags_stream in configuration.by_class(product_config.FlagsStream):
            if flags_stream.cal is stream:
                flags.append(flags_stream)
        _make_cal(g, configuration, stream, flags)
        for flags_stream in flags:
            if flags_stream.archive:
                _make_flag_writer(g, configuration, flags_stream, "archive", local=True)

    for stream in configuration.by_class(product_config.BeamformerEngineeringStream):
        _make_beamformer_engineering(g, configuration, stream)

    # Collect all tied-array-channelised-voltage streams and make signal displays for them
    for stream in configuration.by_class(product_config.TiedArrayChannelisedVoltageStream):
        _make_timeplot_beamformer(g, configuration, stream)
    for stream in configuration.by_class(product_config.SimTiedArrayChannelisedVoltageStream):
        _make_timeplot_beamformer(g, configuration, stream)

    for stream in configuration.by_class(product_config.ContinuumImageStream):
        _make_imager_writers(g, configuration, "continuum", stream)
    for stream in configuration.by_class(product_config.SpectralImageStream):
        _make_imager_writers(
            g, configuration, "spectral", stream, defaults.SPECTRAL_OBJECT_CHANNELS
        )
    # Imagers are mostly handled in build_postprocess_logical_graph, but we create
    # capture block-independent metadata here.
    image_classes: List[Type[product_config.Stream]] = [
        product_config.ContinuumImageStream,
        product_config.SpectralImageStream,
    ]
    for cls_ in image_classes:
        for stream in configuration.by_class(cls_):
            archived_streams.append(stream.name)
            init_telstate[(stream.name, "src_streams")] = [s.name for s in stream.src_streams]
            init_telstate[(stream.name, "stream_type")] = stream.stream_type

    # telstate node. If no other node takes a reference to telstate, then we
    # don't create it.
    need_telstate = False
    for node in g:
        if isinstance(node, ProductLogicalTask):
            if node.pass_telstate or node.katsdpservices_config:
                need_telstate = True
    if need_telstate:
        telstate: Optional[scheduler.LogicalNode] = _make_telstate(g, configuration)
        meta_writer: Optional[scheduler.LogicalNode] = _make_meta_writer(g, configuration)
    else:
        telstate = None
        meta_writer = None

    # Count large allocations in telstate, which affects memory usage of
    # telstate itself and any tasks that dump the contents of telstate.
    telstate_extra = 0
    for _node, data in g.nodes(True):
        telstate_extra += data.get("telstate_extra", 0)
    seen = set()
    for node in g:
        if isinstance(node, ProductLogicalTask):
            assert node.name not in seen, f"{node.name} appears twice in graph"
            seen.add(node.name)
            assert node.image in IMAGES, f"{node.image} missing from IMAGES"
            # Connect every task to telstate
            if telstate is not None and node is not telstate:
                if node.pass_telstate:
                    node.command.extend(
                        ["--telstate", "{endpoints[telstate_telstate]}", "--name", node.name]
                    )
                node.wrapper = configuration.options.wrapper
                g.add_edge(node, telstate, port="telstate", depends_ready=True, depends_kill=True)
            # Make sure meta_writer is the last task to be handled in capture-done
            if meta_writer is not None and node is not meta_writer:
                g.add_edge(meta_writer, node, depends_init=True)
            # Increase memory allocation where it depends on telstate content
            if node is telstate or node is meta_writer:
                node.mem += _mb(telstate_extra)
            # MESOS-7197 causes the master to crash if we ask for too little of
            # a resource. Enforce some minima.
            node.cpus = max(node.cpus, 0.01)
            for request in node.gpus:
                request.compute = max(request.compute, 0.01)
            # Bandwidths are typically large values. If they get large enough
            # then MESOS-8129 can bite (although this has only happened due to
            # misconfiguration). We don't need sub-bps precision, so just round
            # things off, which mitigates the problem.
            for request in node.interfaces:
                request.bandwidth_in = round(request.bandwidth_in)
                request.bandwidth_out = round(request.bandwidth_out)
            # Apply host overrides
            force_host: Optional[str] = None
            try:
                service_override = configuration.options.service_overrides[node.name]
                force_host = service_override.host
            except KeyError:
                pass
            if force_host is not None:
                node.host = force_host
    # For any tasks that don't pick a more specific fake implementation, use
    # either ProductFakePhysicalTask or FakePhysicalTask depending on
    # the original.
    if configuration.options.interface_mode:
        for node in g:
            if node.physical_factory == scheduler.PhysicalTask:
                node.physical_factory = scheduler.FakePhysicalTask
            elif node.physical_factory == ProductPhysicalTask:
                node.physical_factory = ProductFakePhysicalTask
            elif issubclass(node.physical_factory, scheduler.PhysicalTask):
                raise TypeError(f"{node.name} needs to specify a fake physical factory")

    return g


def _continuum_imager_cpus(configuration: Configuration) -> int:
    return 24 if not configuration.options.develop_opts.less_resources else 2


def _spectral_imager_cpus(configuration: Configuration) -> int:
    # Fairly arbitrary number, based on looking at typical usage during a run.
    # In practice the number of spectral imagers per box is limited by GPUs,
    # so the value doesn't make a huge difference.
    return 3 if not configuration.options.develop_opts.less_resources else 1


def _stream_url(capture_block_id: str, stream_name: str) -> str:
    url = "redis://{endpoints[telstate_telstate]}/"
    url += f"?capture_block_id={escape_format(urllib.parse.quote_plus(capture_block_id))}"
    url += f"&stream_name={escape_format(urllib.parse.quote_plus(stream_name))}"
    return url


def _sky_model_url(data_url: str, continuum_name: str, target: katpoint.Target) -> str:
    # data_url must have been returned by stream_url
    url = data_url
    url += f"&continuum={escape_format(urllib.parse.quote_plus(continuum_name))}"
    url += f"&target={escape_format(urllib.parse.quote_plus(target.description))}"
    url += "&format=katdal"
    return url


class TargetMapper:
    """Assign normalised names to targets.

    Each target passed to :meth:`__call__` is given a unique name containing
    only alphanumeric characters, dashes and underscores. Passing the same
    target will return the same name.

    This class is not thread-safe.
    """

    def __init__(self) -> None:
        self._cache: Dict[katpoint.Target, str] = {}
        self._used: Set[str] = set()

    def __call__(self, target: katpoint.Target) -> str:
        if target in self._cache:
            return self._cache[target]
        name = re.sub(r"[^-A-Za-z0-9_]", "_", target.name)
        if name in self._used:
            i = 1
            while f"{name}_{i}" in self._used:
                i += 1
            name = f"{name}_{i}"
        self._used.add(name)
        self._cache[target] = name
        return name


def _get_targets(
    configuration: Configuration,
    capture_block_id: str,
    stream: product_config.ImageStream,
    telstate_endpoint: str,
) -> Tuple[Sequence[Tuple[katpoint.Target, float]], katdal.DataSet]:
    """Identify all the targets to image.

    Parameter
    ---------
    configuration
        Configuration object
    capture_block_id
        Capture block ID
    stream
        The ``sdp.continuum_image`` or ``sdp.spectral_image`` stream
    telstate
        Root view of the telescope state
    min_time
        Skip targets that don't have at least this much observation time (in seconds).

    Returns
    -------
    targets
        Each key is the unique normalised target name, and the value is the
        target and the observation time on the target.
    data_set
        A katdal data set corresponding to the arguments.
    """
    l0_stream = stream.name + "." + stream.vis.name
    data_set = katdal.open(
        f"redis://{telstate_endpoint}",
        capture_block_id=capture_block_id,
        stream_name=l0_stream,
        chunk_store=None,
    )
    tracking = data_set.sensor.get("Observation/scan_state") == "track"
    target_sensor = data_set.sensor.get("Observation/target_index")
    targets = []
    for i, target in enumerate(data_set.catalogue):
        if target.body_type != "radec" or "target" not in target.tags:
            continue
        observed = tracking & (target_sensor == i)
        obs_time = np.sum(observed) * data_set.dump_period
        if obs_time >= stream.min_time:
            targets.append((target, obs_time))
        else:
            logger.info(
                "Skipping target %s: observed for %.1f seconds, threshold is %.1f",
                target.name,
                obs_time,
                stream.min_time,
            )
    return targets, data_set


def _render_continuum_parameters(parameters: Dict[str, Any]) -> str:
    """Turn a dictionary into a sequence of Python assignment statements.

    The keys must be valid Python identifiers.
    """
    return "; ".join(f"{key}={value!r}" for key, value in parameters.items())


async def _make_continuum_imager(
    g: networkx.MultiDiGraph,
    configuration: Configuration,
    capture_block_id: str,
    stream: product_config.ContinuumImageStream,
    telstate: katsdptelstate.aio.TelescopeState,
    telstate_endpoint: str,
    target_mapper: TargetMapper,
) -> None:
    l0_stream = stream.name + "." + stream.vis.name
    data_url = _stream_url(capture_block_id, l0_stream)
    cpus = _continuum_imager_cpus(configuration)
    targets = _get_targets(configuration, capture_block_id, stream, telstate_endpoint)[0]

    for target, obs_time in targets:
        target_name = target_mapper(target)
        imager = ProductLogicalTask(
            f"continuum_image.{stream.name}.{target_name}", streams=[stream]
        )
        imager.subsystem = "sdp"
        imager.cpus = cpus
        # These resources are very rough estimates
        imager.mem = 50000 if not configuration.options.develop_opts.less_resources else 8000
        imager.disk = _mb(1000 * stream.vis.size + 1000)
        imager.max_run_time = 86400  # 24 hours
        imager.volumes = [DATA_VOL]
        imager.gpus = [scheduler.GPURequest()]
        # Just use a whole GPU - no benefit in time-sharing for batch tasks (unless
        # it can help improve parallelism). There is no memory enforcement and I
        # have no idea how much would be needed, so don't bother reserving memory.
        imager.gpus[0].compute = 1.0
        imager.image = "katsdpcontim"
        mfimage_parameters = dict(nThreads=cpus, **stream.mfimage_parameters)
        format_args = [  # Args to pass through str.format
            "run-and-cleanup",
            "/mnt/mesos/sandbox/{capture_block_id}_aipsdisk",
            "--",
            "continuum_pipeline.py",
            "--telstate",
            "{endpoints[telstate_telstate]}",
            "--access-key",
            "{resolver.s3_config[continuum][read][access_key]}",
            "--secret-key",
            "{resolver.s3_config[continuum][read][secret_key]}",
        ]
        no_format_args = [  # Args to protect from str.format
            "--select",
            f'scans="track"; corrprods="cross"; targets=[{target.description!r}]',
            "--capture-block-id",
            capture_block_id,
            "--output-id",
            stream.name,
            "--telstate-id",
            telstate.join(stream.name, target_name),
            "--outputdir",
            DATA_VOL.container_path,
            "--mfimage",
            _render_continuum_parameters(mfimage_parameters),
            "-w",
            "/mnt/mesos/sandbox",
        ]
        if stream.uvblavg_parameters:
            no_format_args.extend(
                ["--uvblavg", _render_continuum_parameters(stream.uvblavg_parameters)]
            )
        imager.command = format_args + [escape_format(arg) for arg in no_format_args] + [data_url]
        imager.katsdpservices_config = False
        imager.metadata_katcp_sensors = False
        imager.batch_data_time = obs_time
        g.add_node(imager)

    if not targets:
        logger.info("No continuum imager targets found for %s", capture_block_id)
    else:
        logger.info(
            "Continuum imager targets for %s: %s",
            capture_block_id,
            ", ".join(target.name for target, _ in targets),
        )
    view = telstate.view(telstate.join(capture_block_id, stream.name))
    await view.set("targets", {target.description: target_mapper(target) for target, _ in targets})


async def _make_spectral_imager(
    g: networkx.MultiDiGraph,
    configuration: Configuration,
    capture_block_id: str,
    stream: product_config.SpectralImageStream,
    telstate: katsdptelstate.aio.TelescopeState,
    telstate_endpoint: str,
    target_mapper: TargetMapper,
) -> Tuple[str, Sequence[scheduler.LogicalNode]]:
    dump_bytes = stream.vis.n_baselines * defaults.SPECTRAL_OBJECT_CHANNELS * BYTES_PER_VFW_SPECTRAL
    data_url = _stream_url(capture_block_id, stream.name + "." + stream.vis.name)
    targets, data_set = _get_targets(configuration, capture_block_id, stream, telstate_endpoint)
    band = data_set.spectral_windows[data_set.spw].band
    channel_freqs = data_set.channel_freqs * u.Hz
    del data_set  # Allow Python to recover the memory

    async with katsdpmodels.fetch.aiohttp.TelescopeStateFetcher(telstate) as fetcher:
        rfi_mask = await fetcher.get("model_rfi_mask_fixed", RFIMask)
        max_baseline = rfi_mask.max_baseline_length(channel_freqs)
        channel_mask = max_baseline > 0 * u.m
        acv = stream.vis.baseline_correlation_products.antenna_channelised_voltage
        telstate_acv = telstate.view(acv.name)
        band_mask = await fetcher.get("model_band_mask_fixed", BandMask, telstate=telstate_acv)
        channel_mask |= band_mask.is_masked(
            SpectralWindow(acv.bandwidth * u.Hz, acv.centre_frequency * u.Hz), channel_freqs
        )

    nodes = []
    for target, obs_time in targets:
        for i in range(0, stream.vis.n_chans, defaults.SPECTRAL_OBJECT_CHANNELS):
            first_channel = max(i, stream.output_channels[0])
            last_channel = min(
                i + defaults.SPECTRAL_OBJECT_CHANNELS, stream.vis.n_chans, stream.output_channels[1]
            )
            if first_channel >= last_channel:
                continue
            if np.all(channel_mask[first_channel:last_channel]):
                continue

            target_name = target_mapper(target)
            continuum_task: Optional[scheduler.LogicalNode] = None
            if stream.continuum is not None:
                continuum_name = stream.continuum.name + "." + target_name
                try:
                    continuum_task = find_node(g, "continuum_image." + continuum_name)
                except KeyError:
                    logger.warning(
                        "Skipping %s for %s because it was not found for %s",
                        target.name,
                        stream.name,
                        continuum_name,
                        extra=dict(capture_block_id=capture_block_id),
                    )
                    continue

            imager = ProductLogicalTask(
                "spectral_image.{}.{:05}-{:05}.{}".format(
                    stream.name, first_channel, last_channel, target_name
                ),
                streams=[stream],
            )
            imager.subsystem = "sdp"
            imager.cpus = _spectral_imager_cpus(configuration)
            # TODO: these resources are very rough estimates. The disk
            # estimate is conservative since it assumes no compression.
            dumps = int(round(obs_time / stream.vis.int_time))
            # 8 GB is usually enough, but there seem to be some rare cases
            # where memory usage keeps going up.
            imager.mem = 12 * 1024
            imager.disk = _mb(dump_bytes * dumps) + 1024
            imager.max_run_time = 6 * 3600  # 6 hours
            imager.volumes = [DATA_VOL]
            imager.gpus = [scheduler.GPURequest()]
            # Actual GPU utilisation is fairly low overall, and performance
            # could be improved by running two (or more) per GPU. However, the
            # imaging machines also run Ceph, and too many imagers can starve
            # Ceph of resources (with catastrophic consequences e.g. see
            # SPR1-904). Requesting a whole GPU is a quick-n-dirty way to limit
            # the number of imager tasks running.
            imager.gpus[0].compute = 1.0
            # There is no memory enforcement, so this doesn't have a lot of
            # padding.
            imager.gpus[0].memory = 3.0
            imager.image = "katsdpimager"
            imager.command = [
                "run-and-cleanup",
                "--create",
                "--tmp",
                "/mnt/mesos/sandbox/tmp",
                "--",
                "imager-mkat-pipeline.py",
                "-i",
                escape_format(f"target={target.description}"),
                "-i",
                "access-key={resolver.s3_config[spectral][read][access_key]}",
                "-i",
                "secret-key={resolver.s3_config[spectral][read][secret_key]}",
                "-i",
                "rfi-mask=fixed",
                "--stokes",
                "I",
                "--start-channel",
                str(first_channel),
                "--stop-channel",
                str(last_channel),
                "--major",
                "5",
                "--weight-type",
                "robust",
                "--channel-batch",
                str(defaults.SPECTRAL_OBJECT_CHANNELS),
                data_url,
                escape_format(DATA_VOL.container_path),
                escape_format(f"{capture_block_id}_{stream.name}_{target_name}"),
                escape_format(stream.name),
            ]
            if stream.continuum is not None:
                sky_model_url = _sky_model_url(data_url, stream.continuum.name, target)
                imager.command += ["--subtract", sky_model_url]
            if band in {"L", "UHF"}:  # Models are not available for other bands yet
                imager.command += ["--primary-beam", "meerkat"]
            for key, value in stream.parameters.items():
                imager.command += [f"--{key}".replace("_", "-"), escape_format(str(value))]

            imager.katsdpservices_config = False
            imager.metadata_katcp_sensors = False
            imager.batch_data_time = obs_time
            g.add_node(imager)
            nodes.append(imager)
            if continuum_task is not None:
                g.add_edge(imager, continuum_task, depends_finished=True)
    if not targets:
        logger.info("No spectral imager targets found for %s", capture_block_id)
    else:
        logger.info(
            "Spectral imager targets for %s: %s",
            capture_block_id,
            ", ".join(target.name for target, _ in targets),
        )
    view = telstate.view(telstate.join(capture_block_id, stream.name))
    await view.set("targets", {target.description: target_mapper(target) for target, _ in targets})
    await view.set(
        "output_channels",
        [
            channel
            for channel in range(stream.output_channels[0], stream.output_channels[1])
            if not channel_mask[channel]
        ],
    )
    return data_url, nodes


def _make_spectral_imager_report(
    g: networkx.MultiDiGraph,
    configuration: Configuration,
    capture_block_id: str,
    stream: product_config.SpectralImageStream,
    data_url: str,
    spectral_nodes: Sequence[scheduler.LogicalNode],
) -> scheduler.LogicalNode:
    report = ProductLogicalTask(f"spectral_image_report.{stream.name}", streams=[stream])
    report.subsystem = "sdp"
    report.cpus = 1.0
    # Memory is a guess - but since we don't open the chunk store it should be lightweight
    report.mem = 4 * 1024
    report.volumes = [DATA_VOL]
    report.image = "katsdpimager"
    report.katsdpservices_config = False
    report.metadata_katcp_sensors = False
    report.command = [
        "imager-mkat-report.py",
        data_url,
        escape_format(DATA_VOL.container_path),
        escape_format(f"{capture_block_id}_{stream.name}"),
        escape_format(stream.name),
    ]
    g.add_node(report)
    for node in spectral_nodes:
        g.add_edge(report, node, depends_finished=True, depends_finished_critical=False)
    return report


async def build_postprocess_logical_graph(
    configuration: Configuration,
    capture_block_id: str,
    telstate: katsdptelstate.aio.TelescopeState,
    telstate_endpoint: str,
) -> networkx.MultiDiGraph:
    g = networkx.MultiDiGraph()
    telstate_node = scheduler.LogicalExternal("telstate")
    g.add_node(telstate_node)
    # The postprocessing steps don't work well with interface mode because
    # they depend on examining state written by the containers, and this is
    # not currently simulated to the necessary level.
    if configuration.options.interface_mode:
        return g

    target_mapper = TargetMapper()

    for cstream in configuration.by_class(product_config.ContinuumImageStream):
        await _make_continuum_imager(
            g, configuration, capture_block_id, cstream, telstate, telstate_endpoint, target_mapper
        )

    # Note: this must only be run after all the sdp.continuum_image nodes have
    # been created, because spectral imager nodes depend on continuum imager
    # nodes.
    for sstream in configuration.by_class(product_config.SpectralImageStream):
        data_url, nodes = await _make_spectral_imager(
            g, configuration, capture_block_id, sstream, telstate, telstate_endpoint, target_mapper
        )
        if nodes:
            _make_spectral_imager_report(
                g, configuration, capture_block_id, sstream, data_url, nodes
            )

    seen = set()
    for node in g:
        if isinstance(node, ProductLogicalTask):
            # TODO: most of this code is shared by _build_logical_graph
            assert node.name not in seen, f"{node.name} appears twice in graph"
            seen.add(node.name)
            assert node.image in IMAGES, f"{node.image} missing from IMAGES"
            # Connect every task to telstate
            g.add_edge(node, telstate_node, port="telstate", depends_ready=True, depends_kill=True)

    return g<|MERGE_RESOLUTION|>--- conflicted
+++ resolved
@@ -310,9 +310,10 @@
 class IngestTask(ProductPhysicalTask):
     async def resolve(self, resolver, graph, image_path=None):
         await super().resolve(resolver, graph, image_path)
-        parameters = self.taskinfo.container.docker.setdefault('parameters', [])
-        parameters.append({'key': 'env',
-                           'value': f'KATSDPSIGPROC_TUNE_MATCH={KATSDPSIGPROC_TUNE_MATCH}'})
+        parameters = self.taskinfo.container.docker.setdefault("parameters", [])
+        parameters.append(
+            {"key": "env", "value": f"KATSDPSIGPROC_TUNE_MATCH={KATSDPSIGPROC_TUNE_MATCH}"}
+        )
 
 
 def _mb(value):
@@ -1638,19 +1639,14 @@
         else:
             ingest.physical_factory = IngestTask
         ingest.fake_katcp_server_cls = FakeIngestDeviceServer
-        ingest.image = 'katsdpingest_' + normalise_gpu_name(defaults.INGEST_GPU_NAME)
-        ingest.command = ['capambel', '-c', 'cap_net_raw+p', '-v', '--', 'ingest.py']
-        ingest.capabilities.append('NET_RAW')
-        ingest.ports = ['port', 'aiomonitor_port', 'aioconsole_port']
-        ingest.wait_ports = ['port']
+        ingest.image = "katsdpingest_" + normalise_gpu_name(defaults.INGEST_GPU_NAME)
+        ingest.command = ["capambel", "-c", "cap_net_raw+p", "-v", "--", "ingest.py"]
+        ingest.capabilities.append("NET_RAW")
+        ingest.ports = ["port", "aiomonitor_port", "aioconsole_port"]
+        ingest.wait_ports = ["port"]
         ingest.gpus = [scheduler.GPURequest()]
-<<<<<<< HEAD
-        if not develop_opts.any_gpu:
-            ingest.gpus[-1].name = defaults.INGEST_GPU_NAME
-=======
         # Do not request a specific GPU -- use a Jenkins-autotuned version with fallback behaviour
         ingest.gpus[-1].name = None
->>>>>>> 67aebfec
         # Scale for a full GPU for 32 antennas, 32K channels on one node
         scale = src.n_vis / _N32_32 / n_ingest
         ingest.gpus[0].compute = scale
