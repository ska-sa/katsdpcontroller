import enum
import math
import itertools
import logging
import re
import time
import copy
import urllib.parse
import os.path
from typing import (
    Any,
    Dict,
    Iterable,
    List,
    Set,
    Sequence,
    Optional,
    Tuple,
    TYPE_CHECKING,
    Type,
    TypeVar,
    Union,
    cast
)

import addict
import networkx
import numpy as np
import astropy.units as u

from aiokatcp import SimpleAggregateSensor, Reading, Sensor, SensorSampler, SensorSet
import katdal
import katdal.datasources
import katpoint
import katsdptelstate.aio
from katsdptelstate.endpoint import Endpoint
import katsdpmodels.fetch.aiohttp
from katsdpmodels.rfi_mask import RFIMask
from katsdpmodels.band_mask import BandMask, SpectralWindow

from . import scheduler, product_config, defaults
from .defaults import LOCALHOST
from .fake_servers import (
    FakeCalDeviceServer, FakeFgpuDeviceServer, FakeIngestDeviceServer, FakeXbgpuDeviceServer
)
from .tasks import (
    ProductLogicalTask, ProductPhysicalTask, ProductFakePhysicalTask,
    LogicalGroup, CaptureBlockState, KatcpTransition)
from .product_config import (
    BYTES_PER_VIS, BYTES_PER_FLAG, BYTES_PER_VFW, data_rate,
    Configuration)
# Import just for type annotations, but avoid at runtime due to circular imports
if TYPE_CHECKING:
    from . import product_controller      # noqa


_T = TypeVar("_T")


def normalise_gpu_name(name):
    # Turn spaces and dashes into underscores, remove anything that isn't
    # alphanumeric or underscore, and lowercase (because Docker doesn't
    # allow uppercase in image names).
    mangled = re.sub('[- ]', '_', name.lower())
    mangled = re.sub('nvidia_', '', mangled)
    mangled = re.sub('[^a-z0-9_]', '', mangled)
    return mangled


def escape_format(s: str) -> str:
    """Escape a string for :meth:`str.format`."""
    return s.replace('{', '{{').replace('}', '}}')


CAPTURE_TRANSITIONS = {
    CaptureBlockState.CAPTURING: [
        KatcpTransition('capture-init', '{capture_block_id}', timeout=30)
    ],
    CaptureBlockState.BURNDOWN: [
        KatcpTransition('capture-done', timeout=240)
    ]
}
#: Docker images that may appear in the logical graph (used set to Docker image metadata)
IMAGES = frozenset([
    'katcbfsim',
    'katgpucbf',
    'katsdpbfingest',
    'katsdpcal',
    'katsdpcam2telstate',
    'katsdpcontim',
    'katsdpdisp',
    'katsdpimager',
    'katsdpingest_' + normalise_gpu_name(defaults.INGEST_GPU_NAME),
    'katsdpdatawriter',
    'katsdpmetawriter',
    'katsdptelstate'
])
#: Number of bytes used by spectral imager per visibility
BYTES_PER_VFW_SPECTRAL = 14.5       # 58 bytes for 4 polarisation products
#: Number of visibilities in a 32 antenna 32K channel dump, for scaling.
_N32_32 = 32 * 33 * 2 * 32768
#: Number of visibilities in a 16 antenna 32K channel dump, for scaling.
_N16_32 = 16 * 17 * 2 * 32768
#: Maximum sample rate for supported bands (S-band)
_MAX_ADC_SAMPLE_RATE = 1750e6
#: Volume serviced by katsdptransfer to transfer results to the archive
DATA_VOL = scheduler.VolumeRequest('data', '/var/kat/data', 'RW')
#: Like DATA_VOL, but for high speed data to be transferred to an object store
OBJ_DATA_VOL = scheduler.VolumeRequest('obj_data', '/var/kat/data', 'RW')
#: Volume for persisting user configuration
CONFIG_VOL = scheduler.VolumeRequest('config', '/var/kat/config', 'RW')
#: Number of components in a complex number
COMPLEX = 2

logger = logging.getLogger(__name__)


class TransmitState(enum.Enum):
    UNKNOWN = 0
    DOWN = 1
    UP = 2


class LogicalMulticast(scheduler.LogicalExternal):
    def __init__(self, stream_name, n_addresses=None, endpoint=None,
                 initial_transmit_state=TransmitState.UNKNOWN):
        super().__init__('multicast.' + stream_name)
        self.stream_name = stream_name
        self.physical_factory = PhysicalMulticast
        self.sdp_physical_factory = True
        self.n_addresses = n_addresses
        self.endpoint = endpoint
        if (self.n_addresses is None) == (self.endpoint is None):
            raise ValueError('Exactly one of n_addresses and endpoint must be specified')
        self.initial_transmit_state = initial_transmit_state


class PhysicalMulticast(scheduler.PhysicalExternal):
    def __init__(self, logical_task, sdp_controller, subarray_product, capture_block_id):
        super().__init__(logical_task)
        self.transmit_state = logical_task.initial_transmit_state
        stream_name = logical_task.stream_name
        self._endpoint_sensor = Sensor(
            str,
            f'{stream_name}-destination',
            f'The IP address, range and port to which data for stream {stream_name} is sent'
        )
        subarray_product.add_sensor(self._endpoint_sensor)

    async def resolve(self, resolver, graph):
        await super().resolve(resolver, graph)
        if self.logical_node.endpoint is not None:
            self.host = self.logical_node.endpoint.host
            self.ports = {'spead': self.logical_node.endpoint.port}
        else:
            self.host = await resolver.resources.get_multicast_groups(self.logical_node.n_addresses)
            self.ports = {'spead': await resolver.resources.get_port()}
        self._endpoint_sensor.value = str(Endpoint(self.host, self.ports['spead']))


class SumSensor(SimpleAggregateSensor[int]):
    """Aggregate which takes the sum of its children.

    It also tracks how many child readings are present, and sets the state to
    FAILURE if they aren't all present.
    """

    def __init__(
        self, target: SensorSet, sensor_type: Type[int],
        name: str, description: str, units: str = "",
        *,
        auto_strategy: Optional[SensorSampler.Strategy] = None,
        auto_strategy_parameters: Iterable[Any] = (),
        name_regex: re.Pattern,
        children: int
    ) -> None:
        self.name_regex = name_regex
        self.children = children
        self._total = 0
        self._known = 0
        super().__init__(
            target, sensor_type, name, description, units,
            auto_strategy=auto_strategy,
            auto_strategy_parameters=auto_strategy_parameters
        )

    def filter_aggregate(self, sensor: Sensor) -> bool:
        return bool(self.name_regex.fullmatch(sensor.name))

    def aggregate_add(self, sensor: Sensor[_T], reading: Reading[_T]) -> bool:
        assert isinstance(reading.value, int)
        if reading.status.valid_value():
            self._total += reading.value
            self._known += 1
            return True
        return False

    def aggregate_remove(self, sensor: Sensor[_T], reading: Reading[_T]) -> bool:
        assert isinstance(reading.value, int)
        if reading.status.valid_value():
            self._total -= reading.value
            self._known -= 1
            return True
        return False

    def aggregate_compute(self) -> Tuple[Sensor.Status, int]:
        status = Sensor.Status.NOMINAL if self._known == self.children else Sensor.Status.FAILURE
        return (status, self._total)


class SyncSensor(SimpleAggregateSensor[bool]):
    """Aggregate which tracks whether its children are synchronised.

    In this case,
    - a 'synchronised' child has a reading of (True, NOMINAL), and
    - an 'unsynchronised' child has a reading of (False, ERROR).

    This aggregate sensor does not make provision for a FAILURE status
    as this functionality is considered covered in a dedicated Device
    Status sensor.
    """

    def __init__(
        self, target: SensorSet, sensor_type: Type[bool],
        name: str, description: str, units: str = "",
        *,
        auto_strategy: Optional["SensorSampler.Strategy"] = None,
        auto_strategy_parameters: Iterable[Any] = (),
        name_regex: re.Pattern,
        children: int
    ) -> None:
        self.target = target
        self.name_regex = name_regex
        self.children = children
        self._total_in_sync = 0

        super().__init__(
            target, sensor_type, name, description, units,
            auto_strategy=auto_strategy,
            auto_strategy_parameters=auto_strategy_parameters
        )

    def filter_aggregate(self, sensor: Sensor) -> bool:
        return bool(self.name_regex.fullmatch(sensor.name))

    def aggregate_add(self, sensor: Sensor[_T], reading: Reading[_T]) -> bool:
        assert isinstance(reading.value, bool)
        if reading.status.valid_value():
            if reading.value:
                self._total_in_sync += 1
            return True
        return False

    def aggregate_remove(self, sensor: Sensor[_T], reading: Reading[_T]) -> bool:
        assert isinstance(reading.value, bool)
        if reading.status.valid_value():
            if reading.value:
                self._total_in_sync -= 1
            return True
        return False

    def aggregate_compute(self) -> Tuple[Sensor.Status, bool]:
        synchronised = self._total_in_sync == self.children
        status = Sensor.Status.NOMINAL if synchronised else Sensor.Status.ERROR
        return (status, synchronised)


class TelstateTask(ProductPhysicalTask):
    async def resolve(self, resolver, graph):
        await super().resolve(resolver, graph)
        # Add a port mapping
        self.taskinfo.container.docker.network = 'BRIDGE'
        host_port = self.ports['telstate']
        if not resolver.localhost:
            portmap = addict.Dict()
            portmap.host_port = host_port
            portmap.container_port = 6379
            portmap.protocol = 'tcp'
            self.taskinfo.container.docker.port_mappings = [portmap]
        else:
            # Mesos doesn't provide a way to specify a port mapping with a
            # host-side binding, so we have to provide docker parameters
            # directly.
            parameters = self.taskinfo.container.docker.setdefault('parameters', [])
            parameters.append({'key': 'publish', 'value': f'{LOCALHOST}:{host_port}:6379'})


class IngestTask(ProductPhysicalTask):
    async def resolve(self, resolver, graph, image_path=None):
        # In develop mode, the GPU can be anything, and we need to pick a
        # matching image.
        if image_path is None:
            gpu = self.agent.gpus[self.allocation.gpus[0].index]
            gpu_name = normalise_gpu_name(gpu.name)
            image_path = await resolver.image_resolver('katsdpingest_' + gpu_name)
            if gpu != defaults.INGEST_GPU_NAME:
                logger.info('Develop mode: using %s for ingest', image_path)
        await super().resolve(resolver, graph, image_path)


def _mb(value):
    """Convert bytes to mebibytes"""
    return value / 1024**2


def _round_down(value, period):
    return value // period * period


def _round_up(value, period):
    return _round_down(value - 1, period) + period


def find_node(g: networkx.MultiDiGraph, name: str) -> scheduler.LogicalNode:
    for node in g:
        if node.name == name:
            return node
    raise KeyError('no node called ' + name)


def _make_telstate(g: networkx.MultiDiGraph,
                   configuration: Configuration) -> scheduler.LogicalNode:
    # Pointing sensors can account for substantial memory per antennas over a
    # long-lived subarray.
    n_antennas = 0
    for stream in configuration.streams:
        # Note: counts both real and simulated antennas
        if isinstance(stream, product_config.AntennaChannelisedVoltageStreamBase):
            n_antennas += len(stream.antennas)

    telstate = ProductLogicalTask('telstate')
    telstate.subsystem = 'sdp'
    # redis is nominally single-threaded, but has some helper threads
    # for background tasks so can occasionally exceed 1 CPU.
    telstate.cpus = 1.2 if not configuration.options.develop else 0.2
    telstate.mem = 2048 + 400 * n_antennas
    telstate.disk = telstate.mem
    telstate.image = 'katsdptelstate'
    telstate.ports = ['telstate']
    # Run it in /mnt/mesos/sandbox so that the dump.rdb ends up there.
    telstate.taskinfo.container.docker.setdefault('parameters', []).append(
        {'key': 'workdir', 'value': '/mnt/mesos/sandbox'})
    telstate.command = ['redis-server', '/usr/local/etc/redis/redis.conf']
    if configuration.options.interface_mode:
        telstate.physical_factory = ProductFakePhysicalTask
    else:
        telstate.physical_factory = TelstateTask
    telstate.katsdpservices_logging = False
    telstate.katsdpservices_config = False
    telstate.pass_telstate = False  # Don't pass --telstate to telstate itself
    telstate.final_state = CaptureBlockState.DEAD
    g.add_node(telstate)
    return telstate


def _make_cam2telstate(g: networkx.MultiDiGraph,
                       configuration: Configuration,
                       stream: product_config.CamHttpStream) -> scheduler.LogicalNode:
    cam2telstate = ProductLogicalTask('cam2telstate')
    cam2telstate.subsystem = 'sdp'
    cam2telstate.image = 'katsdpcam2telstate'
    cam2telstate.command = ['cam2telstate.py']
    cam2telstate.cpus = 0.75
    cam2telstate.mem = 256
    cam2telstate.ports = ['port', 'aiomonitor_port', 'aioconsole_port']
    cam2telstate.wait_ports = ['port']
    url = stream.url
    antennas = set()
    for input_ in configuration.by_class(product_config.AntennaChannelisedVoltageStream):
        antennas.update(input_.antennas)
    g.add_node(cam2telstate, config=lambda task, resolver: {
        'url': str(url),
        'aiomonitor': True,
        'receptors': ','.join(sorted(antennas))
    })
    return cam2telstate


def _make_meta_writer(g: networkx.MultiDiGraph,
                      configuration: Configuration) -> scheduler.LogicalNode:
    meta_writer = ProductLogicalTask('meta_writer')
    meta_writer.subsystem = 'sdp'
    meta_writer.image = 'katsdpmetawriter'
    meta_writer.command = ['meta_writer.py']
    meta_writer.cpus = 0.2
    # Only a base allocation: it also gets telstate_extra added
    # meta_writer.mem = 256
    # Temporary workaround for SR-1695, until the machines can have their
    # kernels upgraded: give it the same memory as telescore state
    telstate = find_node(g, 'telstate')
    assert isinstance(telstate, scheduler.LogicalTask)
    meta_writer.mem = telstate.mem
    meta_writer.ports = ['port']
    meta_writer.volumes = [OBJ_DATA_VOL]
    meta_writer.interfaces = [scheduler.InterfaceRequest('sdp_10g')]
    # Actual required data rate is minimal, but bursty. Use 1 Gb/s,
    # except in development mode where it might not be available.
    meta_writer.interfaces[0].bandwidth_out = 1e9 if not configuration.options.develop else 10e6
    meta_writer.transitions = {
        CaptureBlockState.BURNDOWN: [
            KatcpTransition('write-meta', '{capture_block_id}', True, timeout=120)    # Light dump
        ],
        CaptureBlockState.DEAD: [
            KatcpTransition('write-meta', '{capture_block_id}', False, timeout=300)   # Full dump
        ]
    }
    meta_writer.final_state = CaptureBlockState.DEAD

    g.add_node(meta_writer, config=lambda task, resolver: {
        'rdb_path': OBJ_DATA_VOL.container_path
    })
    return meta_writer


def _make_dsim(
        g: networkx.MultiDiGraph,
        configuration: Configuration,
        streams: Iterable[product_config.SimDigRawAntennaVoltageStream],
        sync_time: int) -> scheduler.LogicalNode:
    """Create the dsim process for a single antenna.

    An antenna has a separate stream per polarisation, so `streams` will
    normally have two elements.
    """
    ibv = not configuration.options.develop
    # dsim assigns digitiser IDs positionally. According to M1000-0001-053,
    # the least significant bit is the polarization ID with 0 = vertical, so
    # sort by reverse of name so that if the streams are, for example,
    # m012h and m012v then m012v comes first.
    streams = sorted(streams, key=lambda stream: stream.name, reverse=True)

    n_endpoints = 8  # Matches MeerKAT digitisers

    init_telstate: Dict[Union[str, Tuple[str, ...]], Any] = g.graph['init_telstate']
    telstate_data = {
        'observer': streams[0].antenna.description
    }
    for key, value in telstate_data.items():
        init_telstate[(streams[0].antenna.name, key)] = value

    # Generate a unique name. The caller groups streams by
    # (antenna.name, adc_sample_rate), so that is guaranteed to be unique.
    name = f'sim.{streams[0].antenna.name}.{streams[0].adc_sample_rate}'
    dsim = ProductLogicalTask(name, streams=streams)
    dsim.subsystem = 'cbf'
    dsim.image = 'katgpucbf'
    dsim.mem = 4096
    dsim.ports = ['port', 'prometheus']
    dsim.interfaces = [scheduler.InterfaceRequest(
        'cbf', infiniband=ibv, multicast_out={stream.name for stream in streams}
    )]
    dsim.interfaces[0].bandwidth_out = sum(stream.data_rate() for stream in streams)
    dsim.command = [
        'dsim',
        '--interface', '{interfaces[cbf].name}',
        '--adc-sample-rate', str(streams[0].adc_sample_rate),
        '--ttl', '4',
        '--sync-time', str(sync_time),
        '--katcp-port', '{ports[port]}',
        '--prometheus-port', '{ports[prometheus]}'
    ]
    # Allow dsim task to set a realtime scheduling priority itself
    dsim.taskinfo.container.docker.parameters = [{"key": "ulimit", "value": "rtprio=1"}]
    if configuration.options.develop:
        # In develop mode, scale down reservation for low bandwidths to allow
        # testing low-bandwidth arrays on a single machine. Use a full core
        # for the maximum sample rate (which is generous - it only needs
        # about 70% for S-band, depending on the CPU).
        total_adc_sample_rate = sum(stream.adc_sample_rate for stream in streams)
        dsim.cpus = min(1.0, total_adc_sample_rate / (2 * _MAX_ADC_SAMPLE_RATE))
    else:
        dsim.cpus = 4
        # Two cores for specific purposes, the rest to parallelise computation
        # of signals.
        dsim.cores = ['main', 'send', None, None]
        dsim.command = dsim.command + [
            '--affinity', '{cores[send]}',
            '--main-affinity', '{cores[main]}'
        ]
    if ibv:
        dsim.capabilities.append('NET_RAW')  # For ibverbs raw QPs
        dsim.command += ['--ibv']
    dsim.command += streams[0].command_line_extra
    # dsim doesn't use katsdpservices or telstate
    dsim.katsdpservices_logging = False
    dsim.katsdpservices_config = False
    dsim.pass_telstate = False
    g.add_node(dsim)
    for stream in streams:
        # {{ and }} become { and } after f-string interpolation
        dsim.command.append(f'{{endpoints[multicast.{stream.name}_spead]}}')
        multicast = LogicalMulticast(stream.name, n_endpoints)
        g.add_node(multicast)
        g.add_edge(dsim, multicast, port='spead', depends_resolve=True)
        g.add_edge(multicast, dsim, depends_init=True, depends_ready=True)
    return dsim


def _make_fgpu(
        g: networkx.MultiDiGraph,
        configuration: Configuration,
        stream: product_config.GpucbfAntennaChannelisedVoltageStream,
        sync_time: int) -> scheduler.LogicalNode:
    ibv = not configuration.options.develop
    n_engines = len(stream.src_streams) // 2
    fgpu_group = LogicalGroup(f'fgpu.{stream.name}')
    g.add_node(fgpu_group)

    dst_multicast = LogicalMulticast(stream.name, stream.n_substreams,
                                     initial_transmit_state=TransmitState.UP)
    g.add_node(dst_multicast)
    g.add_edge(dst_multicast, fgpu_group, depends_init=True, depends_ready=True)

    # TODO: this list is not complete, and will need to be updated as the ICD evolves.
    data_suspect_sensor = Sensor(
        str, f"{stream.name}-input-data-suspect",
        "A bitmask of flags indicating for each input whether the data for "
        "that input should be considered to be garbage. Input order matches "
        "input labels.",
        default="0" * len(stream.src_streams),
        initial_status=Sensor.Status.NOMINAL)
    stream_sensors = [
        Sensor(float, f"{stream.name}-adc-sample-rate",
               "Sample rate of the ADC",
               "Hz",
               default=stream.adc_sample_rate, initial_status=Sensor.Status.NOMINAL),
        Sensor(float, f"{stream.name}-bandwidth",
               "The analogue bandwidth of the digitised band",
               "Hz",
               default=stream.bandwidth, initial_status=Sensor.Status.NOMINAL),
        # The timestamps are simply ADC sample counts
        Sensor(float, f"{stream.name}-scale-factor-timestamp",
               "Factor by which to divide instrument timestamps to convert to unix seconds",
               "Hz",
               default=stream.adc_sample_rate, initial_status=Sensor.Status.NOMINAL),
        Sensor(float, f"{stream.name}-sync-time",
               "The time at which the digitisers were synchronised. Seconds since the Unix Epoch.",
               "s",
               default=float(sync_time), initial_status=Sensor.Status.NOMINAL),
        Sensor(int, f"{stream.name}-n-ants",
               "The number of antennas in the instrument",
               default=len(stream.antennas), initial_status=Sensor.Status.NOMINAL),
        Sensor(int, f"{stream.name}-n-inputs",
               "The number of single polarisation inputs to the instrument",
               default=len(stream.src_streams), initial_status=Sensor.Status.NOMINAL),
        Sensor(int, f"{stream.name}-n-fengs",
               "The number of F-engines in the instrument",
               default=n_engines, initial_status=Sensor.Status.NOMINAL),
        Sensor(int, f"{stream.name}-feng-out-bits-per-sample",
               "F-engine output bits per sample. Per number, not complex pair. "
               "Real and imaginary parts are both this wide",
               default=stream.bits_per_sample, initial_status=Sensor.Status.NOMINAL),
        Sensor(int, f"{stream.name}-n-chans",
               "Number of channels in the output spectrum",
               default=stream.n_chans, initial_status=Sensor.Status.NOMINAL),
        Sensor(int, f"{stream.name}-n-chans-per-substream",
               "Number of channels in each substream for this f-engine stream",
               default=stream.n_chans_per_substream, initial_status=Sensor.Status.NOMINAL),
        Sensor(int, f"{stream.name}-n-samples-between-spectra",
               "Number of samples between spectra",
               default=stream.n_samples_between_spectra, initial_status=Sensor.Status.NOMINAL),
        Sensor(int, f"{stream.name}-pfb-group-delay",
               "PFB group delay, specified in number of samples",
               default=-stream.n_chans * stream.pfb_taps, initial_status=Sensor.Status.NOMINAL),
        Sensor(int, f"{stream.name}-spectra-per-heap",
               "Number of spectrum chunks per heap",
               default=stream.n_spectra_per_heap, initial_status=Sensor.Status.NOMINAL),
        # Note: reports baseband centre frequency, not on-sky, and hence not
        # stream.centre_frequency.
        Sensor(float, f"{stream.name}-center-freq",
               "The centre frequency of the digitised band",
               default=stream.bandwidth / 2, initial_status=Sensor.Status.NOMINAL),
        data_suspect_sensor
    ]
    for ss in stream_sensors:
        g.graph["stream_sensors"].add(ss)

    init_telstate: Dict[Union[str, Tuple[str, ...]], Any] = g.graph['init_telstate']
    telstate_data = {
        'instrument_dev_name': 'gpucbf',      # Made-up instrument name
        # Normally obtained from the CBF proxy or subarray controller
        'input_labels': stream.input_labels,
        # Copies of our own sensors, with transformations normally applied by cam2telstate
        'adc_sample_rate': stream.adc_sample_rate,
        'n_inputs': len(stream.src_streams),
        'scale_factor_timestamp': stream.adc_sample_rate,
        'sync_time': float(sync_time),
        'ticks_between_spectra': stream.n_samples_between_spectra,
        'n_chans': stream.n_chans,
        'bandwidth': stream.bandwidth,
        'center_freq': stream.centre_frequency
    }
    for key, value in telstate_data.items():
        init_telstate[(stream.name, key)] = value

    for i in range(0, n_engines):
        srcs = stream.sources(i)
        input_labels = (stream.input_labels[2 * i], stream.input_labels[2 * i + 1])
        fgpu = ProductLogicalTask(f'f.{stream.name}.{i}', streams=[stream])
        fgpu.subsystem = 'cbf'
        fgpu.image = 'katgpucbf'
        fgpu.fake_katcp_server_cls = FakeFgpuDeviceServer
        fgpu.cpus = 4
        fgpu.mem = 1024  # Actual use is currently around 700 MB
        if not configuration.options.develop:
            fgpu.cores = ['src0', 'src1', 'dst', 'python']
            fgpu.numa_nodes = 1.0  # It's easily starved of bandwidth
            taskset = ['taskset', '-c', '{cores[python]}']
        else:
            taskset = []
        fgpu.ports = ['port', 'prometheus', 'aiomonitor', 'aioconsole']
        fgpu.wait_ports = ['port', 'prometheus']
        # TODO: could specify separate interface requests for input and
        # output. Currently that's not possible because interfaces are looked
        # up by network name.
        fgpu.interfaces = [scheduler.InterfaceRequest(
            'cbf', infiniband=ibv,
            multicast_in={src.name for src in srcs},
            multicast_out={stream.name}
        )]
        fgpu.interfaces[0].bandwidth_in = sum(src.data_rate() for src in srcs)
        # stream.data_rate() is sum over all the engines
        fgpu.interfaces[0].bandwidth_out = stream.data_rate() / n_engines
        fgpu.gpus = [scheduler.GPURequest()]
        # Run at least 4 per GPU, scaling with bandwidth. This will
        # likely need to be revised based on the GPU model selected.
        fgpu.gpus[0].compute = 0.25 * stream.adc_sample_rate / _MAX_ADC_SAMPLE_RATE
        fgpu.gpus[0].mem = 1024     # Actual use is about 800MB, independent of channel count
        fgpu.command = ['schedrr'] + taskset + [
            'fgpu',
            '--src-interface', '{interfaces[cbf].name}',
            '--dst-interface', '{interfaces[cbf].name}',
            '--dst-packet-payload', '8192',
            '--adc-sample-rate', str(srcs[0].adc_sample_rate),
            '--feng-id', str(i),
            '--array-size', str(n_engines),
            '--channels', str(stream.n_chans),
            '--sync-epoch', str(sync_time),
            '--taps', str(stream.pfb_taps),
            '--w-cutoff', str(stream.w_cutoff),
            '--katcp-port', '{ports[port]}',
            '--prometheus-port', '{ports[prometheus]}',
            '--aiomonitor',
            '--aiomonitor-port', '{ports[aiomonitor]}',
            '--aioconsole-port', '{ports[aioconsole]}'
        ]
        if not configuration.options.develop:
            fgpu.command += [
                '--src-affinity', '{cores[src0]},{cores[src1]}',
                '--dst-affinity', '{cores[dst]}',
            ]
        fgpu.capabilities.append('SYS_NICE')  # For schedrr
        if ibv:
            # Enable cap_net_raw capability for access to raw QPs
            fgpu.capabilities.append('NET_RAW')
            # Use the core numbers as completion vectors. This ensures that
            # multiple instances on a machine will use distinct vectors.
            fgpu.command += [
                '--src-ibv',
                '--src-comp-vector', '{cores[src0]},{cores[src1]}',
                '--dst-ibv',
                '--dst-comp-vector', '{cores[dst]}'
            ]
        fgpu.command += stream.command_line_extra
        # fgpu doesn't use katsdpservices or telstate for config, but does use logging
        fgpu.katsdpservices_config = False
        fgpu.pass_telstate = False
        fgpu.data_suspect_sensor = data_suspect_sensor
        fgpu.data_suspect_range = (2 * i, 2 * i + 2)
        g.add_node(fgpu)

        # Wire it up to the multicast streams
        for src in srcs:
            src_multicast = find_node(g, f'multicast.{src.name}')
            g.add_edge(fgpu, src_multicast, port='spead',
                       depends_resolve=True, depends_init=True, depends_ready=True)
            fgpu.command.append(f'{{endpoints[multicast.{src.name}_spead]}}')
        g.add_edge(fgpu, dst_multicast, port='spead', depends_resolve=True)
        fgpu.command.append(f'{{endpoints[multicast.{stream.name}_spead]}}')

        # Link it to the group, so that downstream tasks need only depend on the group.
        g.add_edge(fgpu_group, fgpu, depends_ready=True, depends_init=True)

        # Rename sensors that are relevant to the stream rather than the process
        for j, label in enumerate(input_labels):
            for name in ["eq", "delay", "dig-clip-cnt", "dig-pwr-dbfs", "feng-clip-cnt",
                         "rx-timestamp", "rx-unixtime", "rx-missing-unixtime"]:
                fgpu.sensor_renames[f"input{j}-{name}"] = f"{stream.name}-{label}-{name}"
        # Prepare expected data rate
        fgpu.static_gauges['fgpu_expected_input_heaps_per_second'] = sum(
            src.adc_sample_rate / src.samples_per_heap for src in srcs
        )

    return fgpu_group


def _make_xbgpu(
        g: networkx.MultiDiGraph,
        configuration: Configuration,
        stream: product_config.GpucbfBaselineCorrelationProductsStream,
        sync_time: int,
        sensors: SensorSet) -> scheduler.LogicalNode:
    ibv = not configuration.options.develop
    acv = stream.antenna_channelised_voltage
    n_engines = stream.n_substreams
    n_inputs = len(acv.src_streams)
    xbgpu_group = LogicalGroup(f'xbgpu.{stream.name}')
    g.add_node(xbgpu_group)

    dst_multicast = LogicalMulticast(stream.name, stream.n_substreams,
                                     initial_transmit_state=TransmitState.DOWN)
    g.add_node(dst_multicast)
    g.add_edge(dst_multicast, xbgpu_group, depends_init=True, depends_ready=True)

    # Input labels list `h` and `v` pols separately so the reshape is to
    # make the process a bit smoother.
    ants = np.array(acv.input_labels).reshape(-1, 2)
    n_ants = ants.shape[0]

    def get_baseline_index(a1, a2):
        return a2 * (a2 + 1) // 2 + a1

    # Calculating the inputs given the index is hard. So we iterate through
    # combinations of inputs instead, and calculate the index, and update the
    # relevant entry in a LUT.
    bls_ordering = [None] * stream.n_baselines
    for a2 in range(n_ants):
        for a1 in range(a2 + 1):
            for p1 in range(2):
                for p2 in range(2):
                    idx = get_baseline_index(a1, a2) * 4 + p1 + p2 * 2
                    bls_ordering[idx] = (ants[a1, p1], ants[a2, p2])
    n_accs = round(stream.int_time * acv.adc_sample_rate / acv.n_samples_between_spectra)
    data_suspect_sensor = Sensor(
        str, f"{stream.name}-channel-data-suspect",
        "A bitmask of flags indicating whether each channel should be "
        "considered to be garbage.",
        default="0" * stream.n_chans,
        initial_status=Sensor.Status.NOMINAL)

    stream_sensors = [
        Sensor(int, f"{stream.name}-n-xengs",
               "The number of X-engines in the instrument",
               default=n_engines, initial_status=Sensor.Status.NOMINAL),
        Sensor(int, f"{stream.name}-n-accs",
               "The number of spectra that are accumulated per X-engine output",
               default=n_accs, initial_status=Sensor.Status.NOMINAL),
        Sensor(float, f"{stream.name}-int-time",
               "The time, in seconds, for which the X-engines accumulate.",
               "s",
               default=stream.int_time, initial_status=Sensor.Status.NOMINAL),
        Sensor(int, f"{stream.name}-xeng-out-bits-per-sample",
               "X-engine output bits per sample. Per number, not complex pair- "
               "Real and imaginary parts are both this wide",
               default=stream.bits_per_sample, initial_status=Sensor.Status.NOMINAL),
        Sensor(str, f"{stream.name}-bls-ordering",
               "A string showing the output ordering of baseline data "
               "produced by the X-engines in this instrument, as a list "
               "of correlation pairs given by input label.",
               default=str(bls_ordering), initial_status=Sensor.Status.NOMINAL),
        Sensor(int, f"{stream.name}-n-bls",
               "The number of baselines produced by this correlator instrument.",
               default=stream.n_baselines, initial_status=Sensor.Status.NOMINAL),
        Sensor(int, f"{stream.name}-n-chans",
               "The number of frequency channels in an integration",
               default=stream.n_chans, initial_status=Sensor.Status.NOMINAL),
        Sensor(int, f"{stream.name}-n-chans-per-substream",
               "Number of channels in each substream for this x-engine stream",
               default=stream.n_chans_per_substream, initial_status=Sensor.Status.NOMINAL),
        SumSensor(sensors, int, f"{stream.name}-xeng-clip-cnt",
                  "Number of visibilities that saturated",
<<<<<<< HEAD
                  name_regex=re.compile(rf"xb\.{re.escape(stream.name)}\.[0-9]+\.xeng-clip-cnt"),
                  children=stream.n_substreams),
        SyncSensor(sensors, bool, f"{stream.name}-xengs-synchronised",
                   "For the latest accumulation, was data present from all F-Engines "
                   "for all X-Engines",
                   name_regex=re.compile(rf"xb\.{re.escape(stream.name)}\.[0-9]+\.synchronised"),
                   children=stream.n_substreams)
=======
                  name_regex=re.compile(rf"xb\.{stream.name}\.[0-9]+\.xeng-clip-cnt"),
                  children=stream.n_substreams),
        data_suspect_sensor
>>>>>>> 597dc502
    ]
    for ss in stream_sensors:
        g.graph["stream_sensors"].add(ss)

    init_telstate: Dict[Union[str, Tuple[str, ...]], Any] = g.graph['init_telstate']
    telstate_data = {
        'src_streams': [stream.antenna_channelised_voltage.name],
        'instrument_dev_name': 'gpucbf',  # Made-up instrument name
        'bandwidth': acv.bandwidth,
        'bls_ordering': bls_ordering,
        'int_time': stream.int_time,
        'n_accs': n_accs,
        'n_chans_per_substream': stream.n_chans_per_substream
    }
    for key, value in telstate_data.items():
        init_telstate[(stream.name, key)] = value

    input_rate = sum(
        cast(product_config.DigRawAntennaVoltageStreamBase, dig).adc_sample_rate
        for dig in acv.src_streams
    ) * acv.bits_per_sample // 8
    bw_scale = input_rate / (acv.n_substreams * defaults.XBGPU_MAX_SRC_DATA_RATE)

    # Compute how much memory to provide for input

    batch_size = (
        n_inputs * acv.n_spectra_per_heap
        * stream.n_chans_per_endpoint * COMPLEX * acv.bits_per_sample // 8
    )
    target_chunk_size = 16 * 1024**2
    batches_per_chunk = math.ceil(target_chunk_size / batch_size)
    chunk_size = batches_per_chunk * batch_size
    rx_reorder_tol = 2**29  # Default of --rx-reorder-tol option
    chunk_ticks = acv.n_samples_between_spectra * acv.n_spectra_per_heap * batches_per_chunk
    max_active_chunks = math.ceil(rx_reorder_tol / chunk_ticks) + 1  # Based on calc in xbgpu
    free_chunks = max_active_chunks + 8  # Magic number is from xbgpu
    # Memory allocated for buffering and reordering incoming data
    recv_buffer = free_chunks * chunk_size

    # Compute how much memory to provide for output
    vis_size = (
        n_inputs * (n_inputs + 1) // 2 * stream.n_chans_per_substream
        * stream.bits_per_sample // 8 * COMPLEX
    )
    # intermediate accumulators (* 2 because they're 64-bit not 32-bit)
    mid_vis_size = batches_per_chunk * vis_size * 2
    send_buffer = vis_size * 5  # Magic number is default in XSend class

    for i in range(0, stream.n_substreams):
        xbgpu = ProductLogicalTask(f'xb.{stream.name}.{i}', streams=[stream])
        xbgpu.subsystem = 'cbf'
        xbgpu.image = 'katgpucbf'
        xbgpu.fake_katcp_server_cls = FakeXbgpuDeviceServer
        xbgpu.cpus = 0.5 * bw_scale if configuration.options.develop else 1.5
        xbgpu.mem = 512 + _mb(recv_buffer + send_buffer)
        if not configuration.options.develop:
            xbgpu.cores = ['src', 'dst']
            xbgpu.numa_nodes = 0.5 * bw_scale  # It's easily starved of bandwidth
            taskset = ['taskset', '-c', '{cores[dst]}']
        else:
            taskset = []
        xbgpu.ports = ['port', 'prometheus', 'aiomonitor', 'aioconsole']
        xbgpu.wait_ports = ['port', 'prometheus']
        # Note: we use just one name for the input stream, even though we only
        # subscribe to a single multicast group of many. Every xbgpu receives
        # data from every fgpu, so finer-grained tracking is not useful. For
        # the destination it is more useful.
        xbgpu.interfaces = [scheduler.InterfaceRequest(
            'cbf', infiniband=ibv,
            multicast_in={acv.name},
            multicast_out={(stream, i)}
        )]
        xbgpu.interfaces[0].bandwidth_in = acv.data_rate() / n_engines
        xbgpu.interfaces[0].bandwidth_out = stream.data_rate() / n_engines
        xbgpu.gpus = [scheduler.GPURequest()]
        xbgpu.gpus[0].compute = 0.15 * bw_scale
        xbgpu.gpus[0].mem = 300 + _mb(3 * chunk_size + 2 * vis_size + mid_vis_size)
        # Minimum capability as a function of bits-per-sample, based on
        # tensor_core_correlation_kernel.mako from katgpucbf.xbgpu.
        min_compute_capability = {
            4: (7, 3),
            8: (7, 2),
            16: (7, 0)
        }
        xbgpu.gpus[0].min_compute_capability = min_compute_capability[acv.bits_per_sample]
        first_dig = acv.sources(0)[0]
        heap_time = acv.n_samples_between_spectra / acv.adc_sample_rate * acv.n_spectra_per_heap
        xbgpu.command = ['schedrr'] + taskset + [
            'xbgpu',
            '--adc-sample-rate', str(first_dig.adc_sample_rate),
            '--array-size', str(len(acv.src_streams) // 2),  # 2 pols per antenna
            '--channels', str(stream.n_chans),
            '--channels-per-substream', str(stream.n_chans_per_substream),
            '--samples-between-spectra', str(acv.n_samples_between_spectra),
            '--spectra-per-heap', str(acv.n_spectra_per_heap),
            '--heaps-per-fengine-per-chunk', str(batches_per_chunk),
            '--channel-offset-value', str(i * stream.n_chans_per_substream),
            '--sample-bits', str(acv.bits_per_sample),
            '--src-interface', '{interfaces[cbf].name}',
            '--dst-interface', '{interfaces[cbf].name}',
            '--heap-accumulation-threshold', str(round(stream.int_time / heap_time)),
            '--sync-epoch', str(sync_time),
            '--katcp-port', '{ports[port]}',
            '--prometheus-port', '{ports[prometheus]}',
            '--aiomonitor',
            '--aiomonitor-port', '{ports[aiomonitor]}',
            '--aioconsole-port', '{ports[aioconsole]}'
        ]
        if not configuration.options.develop:
            xbgpu.command += [
                '--src-affinity', '{cores[src]}',
                '--dst-affinity', '{cores[dst]}'
            ]
        xbgpu.capabilities.append('SYS_NICE')  # For schedrr
        if ibv:
            # Enable cap_net_raw capability for access to raw QPs
            xbgpu.capabilities.append('NET_RAW')
            # Use the core number as completion vector. This ensures that
            # multiple instances on a machine will use distinct vectors.
            xbgpu.command += [
                '--src-ibv',
                '--src-comp-vector', '{cores[src]}',
                '--dst-ibv',
                '--dst-comp-vector', '{cores[dst]}'
            ]
        xbgpu.command += stream.command_line_extra
        # xbgpu doesn't use katsdpservices for configuration, or telstate
        xbgpu.katsdpservices_config = False
        xbgpu.pass_telstate = False
        xbgpu.data_suspect_sensor = data_suspect_sensor
        xbgpu.data_suspect_range = (
            i * stream.n_chans_per_substream,
            (i + 1) * stream.n_chans_per_substream
        )
        g.add_node(xbgpu)

        # Wire it up to the multicast streams
        src_multicast = find_node(g, f'multicast.{acv.name}')
        g.add_edge(xbgpu, src_multicast, port='spead',
                   depends_resolve=True, depends_init=True, depends_ready=True)
        g.add_edge(xbgpu, dst_multicast, port='spead', depends_resolve=True)
        xbgpu.command += [
            f'{{endpoints_vector[multicast.{acv.name}_spead][{i}]}}',
            f'{{endpoints_vector[multicast.{stream.name}_spead][{i}]}}'
        ]

        # Link it to the group, so that downstream tasks need only depend on the group.
        g.add_edge(xbgpu_group, xbgpu, depends_ready=True, depends_init=True)

        xbgpu.static_gauges['xbgpu_expected_input_heaps_per_second'] = (
            acv.adc_sample_rate / (acv.n_samples_between_spectra * acv.n_spectra_per_heap)
            * len(acv.src_streams) / 2   # / 2 because each heap contains two pols
        )

    return xbgpu_group


def _make_cbf_simulator(g: networkx.MultiDiGraph,
                        configuration: Configuration,
                        stream: Union[
                            product_config.SimBaselineCorrelationProductsStream,
                            product_config.SimTiedArrayChannelisedVoltageStream
                        ]) -> scheduler.LogicalNode:
    # Determine number of simulators to run.
    n_sim = 1
    if isinstance(stream, product_config.SimBaselineCorrelationProductsStream):
        while stream.n_vis / n_sim > _N32_32:
            n_sim *= 2
    ibv = not configuration.options.develop

    def make_cbf_simulator_config(task: ProductPhysicalTask,
                                  resolver: 'product_controller.Resolver') -> Dict[str, Any]:
        conf = {
            'cbf_channels': stream.n_chans,
            'cbf_adc_sample_rate': stream.adc_sample_rate,
            'cbf_bandwidth': stream.bandwidth,
            'cbf_substreams': stream.n_substreams,
            'cbf_ibv': ibv,
            'cbf_sync_time': configuration.simulation.start_time or time.time(),
            'cbf_sim_clock_ratio': configuration.simulation.clock_ratio,
            'servers': n_sim
        }
        sources = configuration.simulation.sources
        if sources:
            conf['cbf_sim_sources'] = [{'description': s.description} for s in sources]
        if isinstance(stream, product_config.SimBaselineCorrelationProductsStream):
            conf.update({
                'cbf_int_time': stream.int_time,
                'max_packet_size': 2088
            })
        else:
            conf.update({
                'beamformer_timesteps': stream.spectra_per_heap,
                'beamformer_bits': stream.bits_per_sample
            })
        conf['cbf_center_freq'] = float(stream.centre_frequency)
        conf['cbf_antennas'] = [{'description': ant.description}
                                for ant in stream.antenna_channelised_voltage.antenna_objects]
        return conf

    sim_group = LogicalGroup('sim.' + stream.name)
    g.add_node(sim_group, config=make_cbf_simulator_config)
    multicast = LogicalMulticast(stream.name, stream.n_endpoints)
    g.add_node(multicast)
    g.add_edge(sim_group, multicast, port='spead', depends_resolve=True,
               config=lambda task, resolver, endpoint: {'cbf_spead': str(endpoint)})
    g.add_edge(multicast, sim_group, depends_init=True, depends_ready=True)

    init_telstate: Dict[Union[str, Tuple[str, ...]], Any] = g.graph['init_telstate']
    init_telstate[(stream.name, 'src_streams')] = [stream.antenna_channelised_voltage.name]
    init_telstate[('sub', 'band')] = stream.antenna_channelised_voltage.band

    for i in range(n_sim):
        sim = ProductLogicalTask('sim.{}.{}'.format(stream.name, i + 1), streams=[stream])
        sim.subsystem = 'sdp'
        sim.image = 'katcbfsim'
        # create-*-stream is passed on the command-line instead of telstate
        # for now due to SR-462.
        if isinstance(stream, product_config.SimBaselineCorrelationProductsStream):
            sim.command = ['cbfsim.py', '--create-fx-stream', escape_format(stream.name)]
            # It's mostly GPU work, so not much CPU requirement. Scale for 2 CPUs for
            # 16 antennas, 32K, and cap it there (threads for compute and network).
            # cbf_vis is an overestimate since the simulator is not constrained to
            # power-of-two antenna counts like the real CBF.
            scale = stream.n_vis / n_sim / _N16_32
            sim.cpus = 2 * min(1.0, scale)
            # 4 entries per Jones matrix, complex64 each
            gains_size = stream.n_antennas * stream.n_chans * 4 * 8
            # Factor of 4 is conservative; only actually double-buffered
            sim.mem = (4 * _mb(stream.size) + _mb(gains_size)) / n_sim + 512
            sim.cores = [None, None]
            sim.gpus = [scheduler.GPURequest()]
            # Scale for 20% at 16 ant, 32K channels
            sim.gpus[0].compute = min(1.0, 0.2 * scale)
            sim.gpus[0].mem = (2 * _mb(stream.size) + _mb(gains_size)) / n_sim + 256
        else:
            sim.command = ['cbfsim.py', '--create-beamformer-stream', escape_format(stream.name)]
            # The beamformer simulator only simulates data shape, not content. The
            # CPU load thus scales only with network bandwidth. Scale for 2 CPUs at
            # L band, and cap it there since there are only 2 threads. Using 1.999
            # instead of 2.0 is to ensure rounding errors don't cause a tiny fraction
            # extra of CPU to be used.
            sim.cpus = min(2.0, 1.999 * stream.size / stream.int_time / 1712000000.0 / n_sim)
            sim.mem = 4 * _mb(stream.size) / n_sim + 512

        sim.ports = ['port']
        if ibv:
            # The verbs send interface seems to create a large number of
            # file handles per stream, easily exceeding the default of
            # 1024.
            sim.taskinfo.container.docker.parameters = [{"key": "ulimit", "value": "nofile=8192"}]
            # Need to enable cap_net_raw capability if using recent mlx5 kernel module.
            sim.command = ['capambel', '-c', 'cap_net_raw+p', '--'] + sim.command
            sim.capabilities.append('NET_RAW')   # For ibverbs raw QPs
        sim.interfaces = [scheduler.InterfaceRequest('cbf', infiniband=ibv)]
        sim.interfaces[0].bandwidth_out = stream.data_rate()
        sim.transitions = {
            CaptureBlockState.CAPTURING: [
                KatcpTransition('capture-start', stream.name,
                                configuration.simulation.start_time or '{time}',
                                timeout=30)
            ],
            CaptureBlockState.BURNDOWN: [
                KatcpTransition('capture-stop', stream.name, timeout=60)
            ]
        }

        g.add_node(sim, config=lambda task, resolver, server_id=i + 1: {
            'cbf_interface': task.interfaces['cbf'].name,
            'server_id': server_id
        })
        g.add_edge(sim_group, sim, depends_ready=True, depends_init=True)
        g.add_edge(sim, sim_group, depends_resources=True)
    return sim_group


def _make_timeplot(g: networkx.MultiDiGraph, name: str, description: str,
                   cpus: float,
                   timeplot_buffer_mb: float,
                   data_rate: float,
                   extra_config: dict) -> scheduler.LogicalNode:
    """Common backend code for creating a single timeplot server."""
    multicast = find_node(g, 'multicast.timeplot.' + name)
    timeplot = ProductLogicalTask('timeplot.' + name)
    timeplot.subsystem = 'sdp'
    timeplot.image = 'katsdpdisp'
    timeplot.command = ['time_plot.py']
    timeplot.cpus = cpus
    # timeplot_buffer covers only the visibilities, but there are also flags
    # and various auxiliary buffers. Add 50% to give some headroom, and also
    # add a fixed amount since in very small arrays the 20% might not cover
    # the fixed-sized overheads (previously this was 20% but that seems to be
    # insufficient).
    timeplot.mem = timeplot_buffer_mb * 1.5 + 256
    timeplot.interfaces = [scheduler.InterfaceRequest('sdp_10g')]
    timeplot.interfaces[0].bandwidth_in = data_rate
    timeplot.ports = ['html_port']
    timeplot.volumes = [CONFIG_VOL]
    timeplot.gui_urls = [{
        'title': 'Signal Display',
        'description': 'Signal displays for {0.subarray_product_id} %s' % (description,),
        'href': 'http://{0.host}:{0.ports[html_port]}/',
        'category': 'Plot'
    }]
    timeplot.critical = False

    g.add_node(timeplot, config=lambda task, resolver: dict({
        'html_host': LOCALHOST if resolver.localhost else '',
        'config_base': os.path.join(CONFIG_VOL.container_path, '.katsdpdisp'),
        'spead_interface': task.interfaces['sdp_10g'].name,
        'memusage': -timeplot_buffer_mb     # Negative value gives MB instead of %
    }, **extra_config))
    g.add_edge(timeplot, multicast, port='spead',
               depends_resolve=True, depends_init=True, depends_ready=True,
               config=lambda task, resolver, endpoint: {
                   'spead': endpoint.host,
                   'spead_port': endpoint.port
               })
    return timeplot


def _make_timeplot_correlator(g: networkx.MultiDiGraph,
                              configuration: Configuration,
                              stream: product_config.VisStream) -> scheduler.LogicalNode:
    n_ingest = stream.n_servers

    # Exact requirement not known (also depends on number of users). Give it
    # 2 CPUs (max it can use) for 16 antennas, 32K channels and scale from there.
    # Lower bound (from inspection) to cater for fixed overheads.
    cpus = max(2 * min(1.0, stream.n_spectral_vis / _N16_32), 0.3)

    # Give timeplot enough memory for 256 time samples, but capped at 16GB.
    # This formula is based on data.py in katsdpdisp.
    percentiles = 5 * 8
    timeplot_slot = (stream.n_spectral_vis + stream.n_spectral_chans * percentiles) * 8
    timeplot_buffer = min(256 * timeplot_slot, 16 * 1024**3)

    return _make_timeplot(
        g, name=stream.name, description=stream.name,
        cpus=cpus, timeplot_buffer_mb=timeplot_buffer / 1024**2,
        data_rate=_correlator_timeplot_data_rate(stream) * n_ingest,
        extra_config={
            'l0_name': stream.name,
            'max_custom_signals': defaults.TIMEPLOT_MAX_CUSTOM_SIGNALS
        }
    )


def _make_timeplot_beamformer(
        g: networkx.MultiDiGraph,
        configuration: Configuration,
        stream: product_config.TiedArrayChannelisedVoltageStreamBase) -> \
            Tuple[scheduler.LogicalNode, scheduler.LogicalNode]:
    """Make timeplot server for the beamformer, plus a beamformer capture to feed it."""
    beamformer = _make_beamformer_engineering_pol(
        g, configuration, None, stream, f'bf_ingest_timeplot.{stream.name}', False, 0)
    beamformer.critical = False

    # It's a low-demand setup (only one signal). The CPU and memory numbers
    # could potentially be reduced further.
    timeplot = _make_timeplot(
        g, name=stream.name, description=stream.name,
        cpus=0.5, timeplot_buffer_mb=128,
        data_rate=_beamformer_timeplot_data_rate(stream),
        extra_config={'max_custom_signals': 2})

    return beamformer, timeplot


def _correlator_timeplot_frame_size(stream: product_config.VisStream,
                                    n_cont_chans: int) -> int:
    """Approximate size of the data sent from one ingest process to timeplot, per heap"""
    # This is based on _init_ig_sd from katsdpingest/ingest_session.py
    n_perc_signals = 5 * 8
    n_spec_chans = stream.n_spectral_chans // stream.n_servers
    n_cont_chans //= stream.n_servers
    n_bls = stream.n_baselines
    # sd_data + sd_flags
    ans = n_spec_chans * defaults.TIMEPLOT_MAX_CUSTOM_SIGNALS * (BYTES_PER_VIS + BYTES_PER_FLAG)
    ans += defaults.TIMEPLOT_MAX_CUSTOM_SIGNALS * 4          # sd_data_index
    # sd_blmxdata + sd_blmxflags
    ans += n_cont_chans * n_bls * (BYTES_PER_VIS + BYTES_PER_FLAG)
    ans += n_bls * (BYTES_PER_VIS + BYTES_PER_VIS // COMPLEX)    # sd_timeseries + sd_timeseriesabs
    # sd_percspectrum + sd_percspectrumflags
    ans += n_spec_chans * n_perc_signals * (BYTES_PER_VIS // COMPLEX + BYTES_PER_FLAG)
    # input names are e.g. m012v -> 5 chars, 2 inputs per baseline
    ans += n_bls * 10                               # bls_ordering
    ans += n_bls * 8 * 4                            # sd_flag_fraction
    # There are a few scalar values, but that doesn't add up to enough to worry about
    return ans


def _correlator_timeplot_continuum_factor(stream: product_config.VisStream) -> int:
    factor = 1
    # Aim for about 256 signal display coarse channels
    while (stream.n_spectral_chans % (factor * stream.n_servers * 2) == 0
           and stream.n_spectral_chans // factor >= 384):
        factor *= 2
    return factor


def _correlator_timeplot_data_rate(stream: product_config.VisStream) -> float:
    """Bandwidth for the correlator timeplot stream from a single ingest"""
    sd_continuum_factor = _correlator_timeplot_continuum_factor(stream)
    sd_frame_size = _correlator_timeplot_frame_size(
        stream, stream.n_spectral_chans // sd_continuum_factor)
    # The rates are low, so we allow plenty of padding in case the calculation is
    # missing something.
    return data_rate(sd_frame_size, stream.int_time, ratio=1.2, overhead=4096)


def _beamformer_timeplot_data_rate(
        stream: product_config.TiedArrayChannelisedVoltageStreamBase) -> float:
    """Bandwidth for the beamformer timeplot stream.

    Parameters
    ----------
    stream
        The single-pol beam stream.
    """
    # XXX The beamformer signal displays are still in development, but the
    # rates are tiny. Until the protocol is finalised we'll just hardcode a
    # number.
    return 1e6    # 1 MB/s


def n_cal_nodes(configuration: Configuration,
                stream: product_config.CalStream) -> int:
    """Number of processes used to implement cal for a particular output."""
    # Use single cal for 4K or less: it doesn't need the performance, and
    # a unified cal report is more convenient (revisit once split cal supports
    # a unified cal report).
    if configuration.options.develop:
        return 2
    elif stream.vis.n_chans <= 4096:
        return 1
    else:
        return 4


def _adjust_ingest_output_channels(streams: Sequence[product_config.VisStream]) -> None:
    """Modify a group of visibility streams to set the output channels.

    They are widened where necessary to meet alignment requirements.
    """
    def lcm(a, b):
        return a // math.gcd(a, b) * b

    src = streams[0].baseline_correlation_products
    lo, hi = streams[0].output_channels
    alignment = 1
    # This is somewhat stricter than katsdpingest actually requires, which is
    # simply that each ingest node is aligned to the continuum factor.
    for stream in streams:
        alignment = lcm(alignment, stream.n_servers * stream.continuum_factor)
        lo = min(lo, stream.output_channels[0])
        hi = max(hi, stream.output_channels[1])
    assigned = (_round_down(lo, alignment), _round_up(hi, alignment))
    # Should always succeed if validation passed
    assert 0 <= assigned[0] < assigned[1] <= src.n_chans, "Aligning channels caused an overflow"
    for stream in streams:
        if assigned != stream.output_channels:
            logger.info('Rounding output channels for %s from %s to %s',
                        stream.name, stream.output_channels, assigned)
        stream.output_channels = assigned


def _make_ingest(g: networkx.MultiDiGraph, configuration: Configuration,
                 spectral: Optional[product_config.VisStream],
                 continuum: Optional[product_config.VisStream]) -> scheduler.LogicalNode:
    develop = configuration.options.develop

    primary = spectral if spectral is not None else continuum
    if primary is None:
        raise ValueError('At least one of spectral or continuum must be given')
    name = primary.name
    src = primary.baseline_correlation_products
    streams = []
    if spectral is not None:
        streams.append(spectral)
    if continuum is not None:
        streams.append(continuum)
    # Number of ingest nodes.
    n_ingest = primary.n_servers

    # Virtual ingest node which depends on the real ingest nodes, so that other
    # services can declare dependencies on ingest rather than individual nodes.
    ingest_group = LogicalGroup('ingest.' + name)

    sd_continuum_factor = _correlator_timeplot_continuum_factor(primary)
    sd_spead_rate = _correlator_timeplot_data_rate(primary)
    output_channels_str = '{}:{}'.format(*primary.output_channels)
    group_config = {
        'continuum_factor': continuum.continuum_factor if continuum is not None else 1,
        'sd_continuum_factor': sd_continuum_factor,
        'sd_spead_rate': sd_spead_rate,
        'cbf_ibv': not develop,
        'cbf_name': src.name,
        'servers': n_ingest,
        'antenna_mask': primary.antennas,
        'output_int_time': primary.int_time,
        'sd_int_time': primary.int_time,
        'output_channels': output_channels_str,
        'sd_output_channels': output_channels_str,
        'use_data_suspect': True,
        'excise': primary.excise,
        'aiomonitor': True
    }
    if spectral is not None:
        group_config.update(l0_spectral_name=spectral.name)
    if continuum is not None:
        group_config.update(l0_continuum_name=continuum.name)
    if isinstance(src, product_config.SimBaselineCorrelationProductsStream):
        group_config.update(clock_ratio=configuration.simulation.clock_ratio)
    g.add_node(ingest_group, config=lambda task, resolver: group_config)

    if spectral is not None:
        spectral_multicast = LogicalMulticast(spectral.name, n_ingest)
        g.add_node(spectral_multicast)
        g.add_edge(ingest_group, spectral_multicast, port='spead', depends_resolve=True,
                   config=lambda task, resolver, endpoint: {'l0_spectral_spead': str(endpoint)})
        g.add_edge(spectral_multicast, ingest_group, depends_init=True, depends_ready=True)
        # Signal display stream
        timeplot_multicast = LogicalMulticast('timeplot.' + name, 1)
        g.add_node(timeplot_multicast)
        g.add_edge(ingest_group, timeplot_multicast, port='spead', depends_resolve=True,
                   config=lambda task, resolver, endpoint: {'sdisp_spead': str(endpoint)})
        g.add_edge(timeplot_multicast, ingest_group, depends_init=True, depends_ready=True)
    if continuum is not None:
        continuum_multicast = LogicalMulticast(continuum.name, n_ingest)
        g.add_node(continuum_multicast)
        g.add_edge(ingest_group, continuum_multicast, port='spead', depends_resolve=True,
                   config=lambda task, resolver, endpoint: {'l0_continuum_spead': str(endpoint)})
        g.add_edge(continuum_multicast, ingest_group, depends_init=True, depends_ready=True)

    src_multicast = find_node(g, 'multicast.' + src.name)
    g.add_edge(ingest_group, src_multicast, port='spead', depends_resolve=True,
               config=lambda task, resolver, endpoint: {'cbf_spead': str(endpoint)})

    for i in range(1, n_ingest + 1):
        ingest = ProductLogicalTask('ingest.{}.{}'.format(name, i), streams=streams)
        ingest.subsystem = 'sdp'
        if configuration.options.interface_mode:
            ingest.physical_factory = ProductFakePhysicalTask
        else:
            ingest.physical_factory = IngestTask
        ingest.fake_katcp_server_cls = FakeIngestDeviceServer
        ingest.image = 'katsdpingest_' + normalise_gpu_name(defaults.INGEST_GPU_NAME)
        ingest.command = ['ingest.py']
        ingest.ports = ['port', 'aiomonitor_port', 'aioconsole_port']
        ingest.wait_ports = ['port']
        ingest.gpus = [scheduler.GPURequest()]
        if not develop:
            ingest.gpus[-1].name = defaults.INGEST_GPU_NAME
        # Scale for a full GPU for 32 antennas, 32K channels on one node
        scale = src.n_vis / _N32_32 / n_ingest
        ingest.gpus[0].compute = scale
        # Refer to
        # https://docs.google.com/spreadsheets/d/13LOMcUDV1P0wyh_VSgTOcbnhyfHKqRg5rfkQcmeXmq0/edit
        # We use slightly higher multipliers to be safe, as well as
        # conservatively using src_info instead of spectral_info.
        ingest.gpus[0].mem = \
            (70 * src.n_vis + 168 * src.n_chans) / n_ingest / 1024**2 + 128
        # Provide 4 CPUs for 32 antennas, 32K channels (the number in a NUMA
        # node of an ingest machine). It might not actually need this much.
        # Cores are reserved solely to get NUMA affinity with the NIC.
        ingest.cpus = int(math.ceil(4.0 * scale))
        ingest.cores = [None] * ingest.cpus
        # Scale factor of 32 may be overly conservative: actual usage may be
        # only half this. This also leaves headroom for buffering L0 output.
        ingest.mem = 32 * _mb(src.size) / n_ingest + 4096
        ingest.transitions = CAPTURE_TRANSITIONS
        ingest.interfaces = [
            scheduler.InterfaceRequest('cbf', affinity=not develop, infiniband=not develop),
            scheduler.InterfaceRequest('sdp_10g')]
        ingest.interfaces[0].bandwidth_in = src.data_rate() / n_ingest
        data_rate_out = 0.0
        if spectral is not None:
            data_rate_out += spectral.data_rate() + sd_spead_rate * n_ingest
        if continuum is not None:
            data_rate_out += continuum.data_rate()
        ingest.interfaces[1].bandwidth_out = data_rate_out / n_ingest

        def make_ingest_config(task: ProductPhysicalTask,
                               resolver: 'product_controller.Resolver',
                               server_id: int = i) -> Dict[str, Any]:
            conf = {
                'cbf_interface': task.interfaces['cbf'].name,
                'server_id': server_id
            }
            if spectral is not None:
                conf.update(l0_spectral_interface=task.interfaces['sdp_10g'].name)
                conf.update(sdisp_interface=task.interfaces['sdp_10g'].name)
            if continuum is not None:
                conf.update(l0_continuum_interface=task.interfaces['sdp_10g'].name)
            return conf
        g.add_node(ingest, config=make_ingest_config)
        # Connect to ingest_group. We need a ready dependency of the group on
        # the node, so that other nodes depending on the group indirectly wait
        # for all nodes; the resource dependency is to prevent the nodes being
        # started without also starting the group, which is necessary for
        # config.
        g.add_edge(ingest_group, ingest, depends_ready=True, depends_init=True)
        g.add_edge(ingest, ingest_group, depends_resources=True)
        g.add_edge(ingest, src_multicast,
                   depends_resolve=True, depends_ready=True, depends_init=True)
    return ingest_group


def _make_cal(g: networkx.MultiDiGraph,
              configuration: Configuration,
              stream: product_config.CalStream,
              flags_streams: Sequence[product_config.FlagsStream]) -> scheduler.LogicalNode:
    vis = stream.vis
    n_cal = n_cal_nodes(configuration, stream)

    # Some of the scaling in cal is non-linear, so we need to give smaller
    # arrays more CPU than might be suggested by linear scaling. In particular,
    # 32K mode is flagged by averaging down to 8K first, so flagging performance
    # (which tends to dominate runtime) scales as if there were 8K channels.
    # Longer integration times are also less efficient (because there are fixed
    # costs per scan, so we scale as if for 4s dumps if longer dumps are used.
    effective_vis = vis.n_baselines * min(8192, vis.n_chans)
    effective_int = min(vis.int_time, 4.0)
    # This scale factor gives 34 total CPUs for 64A, 32K, 4+s integration, which
    # will get clamped down slightly.
    cpus = 2e-6 * effective_vis / effective_int / n_cal
    # Always (except in development mode) have at least a whole CPU for the
    # pipeline.
    if not configuration.options.develop:
        cpus = max(cpus, 1)
    # Reserve a separate CPU for the accumulator
    cpus += 1
    # Clamp to what the machines can provide
    cpus = min(cpus, 7.9)
    workers = max(1, int(math.ceil(cpus - 1)))
    # Main memory consumer is buffers for
    # - visibilities (complex64)
    # - flags (uint8)
    # - excision flags (single bit each)
    # - weights (float32)
    # There are also timestamps, but they're insignificant compared to the rest.
    slot_size = vis.n_vis * 13.125 / n_cal
    buffer_size = stream.slots * slot_size
    # Processing operations come in a few flavours:
    # - average over time: need O(1) extra slots
    # - average over frequency: needs far less memory than the above
    # - compute flags per baseline: works on 16 baselines at a time.
    # In each case we arbitrarily allow for 4 times the result, per worker.
    # There is also a time- and channel-averaged version (down to 1024 channels)
    # of the HH and VV products for each scan. We allow a factor of 2 for
    # operations that work on it (which cancels the factor of 1/2 for only
    # having 2 of the 4 pol products). The scaling by n_cal is because there
    # are 1024 channels *per node* while vis.n_chans is over all nodes.
    extra = max(workers / stream.slots, min(16 * workers, vis.n_baselines) / vis.n_baselines) * 4
    extra += stream.max_scans * 1024 * n_cal / (stream.slots * vis.n_chans)

    # Extra memory allocation for tasks that deal with bandpass calibration
    # solutions in telescope state. The exact size of these depends on how
    # often bandpass calibrators are visited, so the scale factor is a
    # thumb-suck. The scale factors are
    # - 2 pols per antenna
    # - 8 bytes per value (complex64)
    # - 200 solutions
    # - 3: conservative estimate of bloat from text-based pickling
    telstate_extra = vis.n_chans * vis.n_pols * vis.n_antennas * 8 * 3 * 200

    group_config = {
        'buffer_maxsize': buffer_size,
        'max_scans': stream.max_scans,
        'workers': workers,
        'l0_name': vis.name,
        'servers': n_cal,
        'aiomonitor': True
    }
    group_config.update(stream.parameters)
    if isinstance(vis.baseline_correlation_products,
                  product_config.SimBaselineCorrelationProductsStream):
        group_config.update(clock_ratio=configuration.simulation.clock_ratio)

    # Virtual node which depends on the real cal nodes, so that other services
    # can declare dependencies on cal rather than individual nodes.
    cal_group = LogicalGroup(stream.name)
    g.add_node(cal_group, telstate_extra=telstate_extra,
               config=lambda task, resolver: group_config)
    src_multicast = find_node(g, 'multicast.' + vis.name)
    g.add_edge(cal_group, src_multicast, port='spead',
               depends_resolve=True, depends_init=True, depends_ready=True,
               config=lambda task, resolver, endpoint: {
                   'l0_spead': str(endpoint)
               })

    # Flags output
    flags_streams_base = []
    flags_multicasts = {}
    for flags_stream in flags_streams:
        flags_vis = flags_stream.vis
        cf = flags_vis.continuum_factor // vis.continuum_factor
        flags_streams_base.append({
            'name': flags_stream.name,
            'src_stream': flags_vis.name,
            'continuum_factor': cf,
            'rate_ratio': flags_stream.rate_ratio
        })

        flags_multicast = LogicalMulticast(flags_stream.name, n_cal)
        flags_multicasts[flags_stream] = flags_multicast
        g.add_node(flags_multicast)
        g.add_edge(flags_multicast, cal_group, depends_init=True, depends_ready=True)

    dask_prefix = '/gui/{0.subarray_product.subarray_product_id}/{0.name}/cal-diagnostics'
    for i in range(1, n_cal + 1):
        cal = ProductLogicalTask('{}.{}'.format(stream.name, i),
                                 streams=(stream,) + tuple(flags_streams))
        cal.subsystem = 'sdp'
        cal.fake_katcp_server_cls = FakeCalDeviceServer
        cal.image = 'katsdpcal'
        cal.command = ['run_cal.py']
        cal.cpus = cpus
        cal.mem = buffer_size * (1 + extra) / 1024**2 + 512
        cal.volumes = [DATA_VOL]
        cal.interfaces = [scheduler.InterfaceRequest('sdp_10g')]
        # Note: these scale the fixed overheads too, so is not strictly accurate.
        cal.interfaces[0].bandwidth_in = vis.data_rate() / n_cal
        cal.interfaces[0].bandwidth_out = sum(
            flags_stream.data_rate() / n_cal
            for flags in flags_streams
        )
        cal.ports = ['port', 'dask_diagnostics', 'aiomonitor_port', 'aioconsole_port']
        cal.wait_ports = ['port']
        cal.gui_urls = [{
            'title': 'Cal diagnostics',
            'description': 'Dask diagnostics for {0.name}',
            'href': 'http://{0.host}:{0.ports[dask_diagnostics]}' + dask_prefix + '/status',
            'category': 'Plot'
        }]
        cal.transitions = CAPTURE_TRANSITIONS
        cal.final_state = CaptureBlockState.POSTPROCESSING

        def make_cal_config(task: ProductPhysicalTask,
                            resolver: 'product_controller.Resolver',
                            server_id: int = i) -> Dict[str, Any]:
            cal_config = {
                'l0_interface': task.interfaces['sdp_10g'].name,
                'server_id': server_id,
                'dask_diagnostics': (LOCALHOST if resolver.localhost else '',
                                     task.ports['dask_diagnostics']),
                'dask_prefix': dask_prefix.format(task),
                'flags_streams': copy.deepcopy(flags_streams_base)
            }
            for flags_stream in cal_config['flags_streams']:
                flags_stream['interface'] = task.interfaces['sdp_10g'].name
                flags_stream['endpoints'] = str(
                        task.flags_endpoints[flags_stream['name']]   # type: ignore
                )
            return cal_config

        g.add_node(cal, config=make_cal_config)
        # Connect to cal_group. See comments in _make_ingest for explanation.
        g.add_edge(cal_group, cal, depends_ready=True, depends_init=True)
        g.add_edge(cal, cal_group, depends_resources=True)
        g.add_edge(cal, src_multicast,
                   depends_resolve=True, depends_ready=True, depends_init=True)

        for flags_stream, flags_multicast in flags_multicasts.items():
            # A sneaky hack to capture the endpoint information for the flag
            # streams. This is used as a config= function, but instead of
            # returning config we just stash information in the task object
            # which is retrieved by make_cal_config.
            def add_flags_endpoint(task: ProductPhysicalTask,
                                   resolver: 'product_controller.Resolver',
                                   endpoint: Endpoint,
                                   name: str = flags_stream.name) -> Dict[str, Any]:
                if not hasattr(task, 'flags_endpoints'):
                    task.flags_endpoints = {}                # type: ignore
                task.flags_endpoints[name] = endpoint        # type: ignore
                return {}

            g.add_edge(cal, flags_multicast, port='spead', depends_resolve=True,
                       config=add_flags_endpoint)

    g.graph['archived_streams'].append(stream.name)
    return cal_group


def _writer_mem_mb(dump_size, obj_size, n_substreams, workers, buffer_dumps, max_accum_dumps):
    """Compute memory requirement (in MB) for vis_writer or flag_writer"""
    # Estimate the size of the memory pool. An extra item is added because
    # the value is copied when added to the rechunker, although this does
    # not actually come from the memory pool.
    heap_size = dump_size / n_substreams
    memory_pool = (3 + 4 * n_substreams) * heap_size
    # Estimate the size of the in-flight objects for the workers.
    write_queue = buffer_dumps * dump_size
    accum_buffers = max_accum_dumps * dump_size if max_accum_dumps > 1 else 0

    # Socket buffer allocated per endpoint, but it is bounded at 256MB by the
    # OS config.
    socket_buffers = min(256 * 1024**2, heap_size) * n_substreams

    # Double the memory allocation to be on the safe side. This gives some
    # headroom for page cache etc.
    return 2 * _mb(memory_pool + write_queue + accum_buffers + socket_buffers) + 512


def _writer_max_accum_dumps(stream: product_config.VisStream,
                            bytes_per_vis: int,
                            max_channels: Optional[int]) -> int:
    """Compute value of --obj-max-dumps for data writers.

    If `max_channels` is not ``None``, it indicates the maximum number of
    channels per chunk.
    """
    # Allow time accumulation up to 5 minutes (to bound data loss) or 32GB
    # (to bound memory usage).
    limit = min(300.0 / stream.int_time, 32 * 1024**3 / (stream.n_vis * bytes_per_vis))
    # Compute how many are needed to allow weights/flags to achieve the target
    # object size. The scaling by n_ingest_nodes is because this is also the
    # number of substreams, and katsdpdatawriter doesn't weld substreams.
    n_chans = stream.n_chans // stream.n_servers
    if max_channels is not None and max_channels < n_chans:
        n_chans = max_channels
    flag_size = stream.n_baselines * n_chans
    needed = defaults.WRITER_OBJECT_SIZE / flag_size
    # katsdpdatawriter only uses powers of two. While it would be legal to
    # pass a non-power-of-two as the max, we would be wasting memory.
    max_accum_dumps = 1
    while max_accum_dumps * 2 <= min(needed, limit):
        max_accum_dumps *= 2
    return max_accum_dumps


def _make_vis_writer(g: networkx.MultiDiGraph,
                     configuration: Configuration,
                     stream: product_config.VisStream,
                     s3_name: str,
                     local: bool,
                     prefix: Optional[str] = None,
                     max_channels: Optional[int] = None):
    output_name = prefix + '.' + stream.name if prefix is not None else stream.name
    g.graph['archived_streams'].append(output_name)
    vis_writer = ProductLogicalTask('vis_writer.' + output_name, streams=[stream])
    vis_writer.subsystem = 'sdp'
    vis_writer.image = 'katsdpdatawriter'
    vis_writer.command = ['vis_writer.py']
    # Don't yet have a good idea of real CPU usage. For now assume that 32
    # antennas, 32K channels requires two CPUs (one for capture, one for
    # writing) and scale from there, while capping at 3.
    vis_writer.cpus = min(3, 2 * stream.n_vis / _N32_32)

    workers = 4 if local else 50
    max_accum_dumps = _writer_max_accum_dumps(stream, BYTES_PER_VFW, max_channels)
    # Buffer enough data for 45 seconds. We've seen the disk system throw a fit
    # and hang for 30 seconds at a time, and this should allow us to ride that
    # out.
    buffer_dumps = max(max_accum_dumps, int(math.ceil(45.0 / stream.int_time)))
    src_multicast = find_node(g, 'multicast.' + stream.name)
    assert isinstance(src_multicast, LogicalMulticast)
    n_substreams = src_multicast.n_addresses

    # Double the memory allocation to be on the safe side. This gives some
    # headroom for page cache etc.
    vis_writer.mem = _writer_mem_mb(stream.size, defaults.WRITER_OBJECT_SIZE, n_substreams,
                                    workers, buffer_dumps, max_accum_dumps)
    vis_writer.ports = ['port', 'aiomonitor_port', 'aioconsole_port']
    vis_writer.wait_ports = ['port']
    vis_writer.interfaces = [scheduler.InterfaceRequest('sdp_10g')]
    vis_writer.interfaces[0].bandwidth_in = stream.data_rate()
    if local:
        vis_writer.volumes = [OBJ_DATA_VOL]
    else:
        vis_writer.interfaces[0].backwidth_out = stream.data_rate()
        # Creds are passed on the command-line so that they are redacted from telstate.
        vis_writer.command.extend([
            '--s3-access-key', '{resolver.s3_config[%s][write][access_key]}' % s3_name,
            '--s3-secret-key', '{resolver.s3_config[%s][write][secret_key]}' % s3_name
        ])
    vis_writer.transitions = CAPTURE_TRANSITIONS

    def make_vis_writer_config(task: ProductPhysicalTask,
                               resolver: 'product_controller.Resolver') -> Dict[str, Any]:
        conf = {
            'l0_name': stream.name,
            'l0_interface': task.interfaces['sdp_10g'].name,
            'obj_size_mb': defaults.WRITER_OBJECT_SIZE / 1e6,
            'obj_max_dumps': max_accum_dumps,
            'workers': workers,
            'buffer_dumps': buffer_dumps,
            's3_endpoint_url': resolver.s3_config[s3_name]['read']['url'],
            's3_expiry_days': resolver.s3_config[s3_name].get('expiry_days', None),
            'direct_write': True,
            'aiomonitor': True
        }
        if local:
            conf['npy_path'] = OBJ_DATA_VOL.container_path
        else:
            conf['s3_write_url'] = resolver.s3_config[s3_name]['write']['url']
        if prefix is not None:
            conf['new_name'] = output_name
        if max_channels is not None:
            conf['obj_max_channels'] = max_channels
        return conf

    g.add_node(vis_writer, config=make_vis_writer_config)
    g.add_edge(vis_writer, src_multicast, port='spead',
               depends_resolve=True, depends_init=True, depends_ready=True,
               config=lambda task, resolver, endpoint: {'l0_spead': str(endpoint)})
    return vis_writer


def _make_flag_writer(g: networkx.MultiDiGraph,
                      configuration: Configuration,
                      stream: product_config.FlagsStream,
                      s3_name: str,
                      local: bool,
                      prefix: Optional[str] = None,
                      max_channels: Optional[int] = None) -> scheduler.LogicalNode:
    output_name = prefix + '.' + stream.name if prefix is not None else stream.name
    g.graph['archived_streams'].append(output_name)
    flag_writer = ProductLogicalTask('flag_writer.' + output_name, streams=[stream])
    flag_writer.subsystem = 'sdp'
    flag_writer.image = 'katsdpdatawriter'
    flag_writer.command = ['flag_writer.py']

    flags_src = find_node(g, 'multicast.' + stream.name)
    assert isinstance(flags_src, LogicalMulticast)
    n_substreams = flags_src.n_addresses
    workers = 4
    max_accum_dumps = _writer_max_accum_dumps(stream.vis, BYTES_PER_FLAG, max_channels)
    # Buffer enough data for 45 seconds of real time. We've seen the disk
    # system throw a fit and hang for 30 seconds at a time, and this should
    # allow us to ride that out.
    buffer_dumps = max(max_accum_dumps, int(math.ceil(45.0 / stream.int_time * stream.rate_ratio)))

    # Don't yet have a good idea of real CPU usage. This formula is
    # copied from the vis writer.
    flag_writer.cpus = min(3, 2 * stream.n_vis / _N32_32)
    flag_writer.mem = _writer_mem_mb(stream.size, defaults.WRITER_OBJECT_SIZE, n_substreams,
                                     workers, buffer_dumps, max_accum_dumps)
    flag_writer.ports = ['port', 'aiomonitor_port', 'aioconsole_port']
    flag_writer.wait_ports = ['port']
    flag_writer.interfaces = [scheduler.InterfaceRequest('sdp_10g')]
    flag_writer.interfaces[0].bandwidth_in = stream.data_rate()
    if local:
        flag_writer.volumes = [OBJ_DATA_VOL]
    else:
        flag_writer.interfaces[0].bandwidth_out = flag_writer.interfaces[0].bandwidth_in
        # Creds are passed on the command-line so that they are redacted from telstate.
        flag_writer.command.extend([
            '--s3-access-key', '{resolver.s3_config[%s][write][access_key]}' % s3_name,
            '--s3-secret-key', '{resolver.s3_config[%s][write][secret_key]}' % s3_name
        ])
    flag_writer.final_state = CaptureBlockState.POSTPROCESSING

    # Capture init / done are used to track progress of completing flags
    # for a specified capture block id - the writer itself is free running
    flag_writer.transitions = {
        CaptureBlockState.CAPTURING: [
            KatcpTransition('capture-init', '{capture_block_id}', timeout=30)
        ],
        CaptureBlockState.POSTPROCESSING: [
            KatcpTransition('capture-done', '{capture_block_id}', timeout=60)
        ]
    }

    def make_flag_writer_config(task: ProductPhysicalTask,
                                resolver: 'product_controller.Resolver') -> Dict[str, Any]:
        conf = {
            'flags_name': stream.name,
            'flags_interface': task.interfaces['sdp_10g'].name,
            'obj_size_mb': defaults.WRITER_OBJECT_SIZE / 1e6,
            'obj_max_dumps': max_accum_dumps,
            'workers': workers,
            'buffer_dumps': buffer_dumps,
            's3_endpoint_url': resolver.s3_config[s3_name]['read']['url'],
            's3_expiry_days': resolver.s3_config[s3_name].get('expiry_days', None),
            'direct_write': True,
            'aiomonitor': True
        }
        if local:
            conf['npy_path'] = OBJ_DATA_VOL.container_path
        else:
            conf['s3_write_url'] = resolver.s3_config[s3_name]['write']['url']
        if prefix is not None:
            conf['new_name'] = output_name
            conf['rename_src'] = {stream.vis.name: prefix + '.' + stream.vis.name}
        if max_channels is not None:
            conf['obj_max_channels'] = max_channels
        return conf

    g.add_node(flag_writer, config=make_flag_writer_config)
    g.add_edge(flag_writer, flags_src, port='spead',
               depends_resolve=True, depends_init=True, depends_ready=True,
               config=lambda task, resolver, endpoint: {'flags_spead': str(endpoint)})
    return flag_writer


def _make_imager_writers(g: networkx.MultiDiGraph,
                         configuration: Configuration,
                         s3_name: str,
                         stream: product_config.ImageStream,
                         max_channels: Optional[int] = None) -> None:
    """Make vis and flag writers for an imager output"""
    _make_vis_writer(g, configuration, stream.vis, s3_name=s3_name,
                     local=False, prefix=stream.name, max_channels=max_channels)
    _make_flag_writer(g, configuration, stream.flags, s3_name=s3_name,
                      local=False, prefix=stream.name, max_channels=max_channels)


def _make_beamformer_engineering_pol(
        g: networkx.MultiDiGraph,
        configuration: Configuration,
        stream: Optional[product_config.BeamformerEngineeringStream],
        src_stream: product_config.TiedArrayChannelisedVoltageStreamBase,
        node_name: str,
        ram: bool,
        idx: int) -> ProductLogicalTask:
    """Generate node for a single polarisation of beamformer engineering output.

    This handles two cases: either it is a capture to file, associated with a
    particular output in the config dict; or it is for the purpose of
    computing the signal display statistics, in which case it is associated with
    an input but no specific output.

    Parameters
    ----------
    g
        Graph under construction.
    configuration
        Product configuration.
    stream
        The beamformer engineering stream, if applicable. If ``None``, this is
        for signal displays.
    src_stream
        The tied-array-channelised-voltage stream
    node_name
        Name to use for the logical node
    ram
        Whether this node is for writing to ramdisk (ignored if `stream` is ``None``)
    idx
        Number of this source within the output (ignored if `stream` is ``None``)
    develop
        Whether this is a develop-mode config
    """
    timeplot = stream is None
    src_multicast = find_node(g, 'multicast.' + src_stream.name)
    assert isinstance(src_multicast, LogicalMulticast)

    bf_ingest = ProductLogicalTask(node_name, streams=[stream] if stream is not None else [])
    bf_ingest.subsystem = 'sdp'
    bf_ingest.image = 'katsdpbfingest'
    bf_ingest.command = ['schedrr', 'bf_ingest.py']
    bf_ingest.cpus = 2
    bf_ingest.cores = ['disk', 'network']
    bf_ingest.capabilities.append('SYS_NICE')
    if timeplot or not ram:
        # Actual usage is about 600MB, more-or-less independent of the
        # parameters.
        bf_ingest.mem = 1024
    else:
        # When writing to tmpfs, the file is accounted as memory to our
        # process, so we need more memory allocation than there is
        # space in the ramdisk. This is only used for lab testing, so
        # we just hardcode a number.
        bf_ingest.mem = 220 * 1024
    # In general we want it on the same interface as the NIC, because
    # otherwise there is a tendency to drop packets. But for ramdisk capture
    # this won't cut it because the machine for this is dual-socket and we
    # can't have affinity to both the (single) NIC and to both memory
    # regions.
    bf_ingest.interfaces = [
        scheduler.InterfaceRequest('cbf',
                                   infiniband=not configuration.options.develop,
                                   affinity=timeplot or not ram)
    ]
    # XXX Even when there is enough network bandwidth, sharing a node with correlator
    # ingest seems to cause lots of dropped packets for both. Just force the
    # data rate up to 20Gb/s to prevent that sharing (two pols then use all 40Gb/s).
    bf_ingest.interfaces[0].bandwidth_in = max(src_stream.data_rate(), 20e9)
    if timeplot:
        bf_ingest.interfaces.append(scheduler.InterfaceRequest('sdp_10g'))
        bf_ingest.interfaces[-1].bandwidth_out = _beamformer_timeplot_data_rate(src_stream)
    else:
        volume_name = 'bf_ram{}' if ram else 'bf_ssd{}'
        bf_ingest.volumes = [
            scheduler.VolumeRequest(volume_name.format(idx), '/data', 'RW', affinity=ram)]
    bf_ingest.ports = ['port', 'aiomonitor_port', 'aioconsole_port']
    bf_ingest.wait_ports = ['port']
    bf_ingest.transitions = CAPTURE_TRANSITIONS

    def make_beamformer_engineering_pol_config(
            task: ProductPhysicalTask,
            resolver: 'product_controller.Resolver') -> Dict[str, Any]:
        config = {
            'affinity': [task.cores['disk'], task.cores['network']],
            'interface': task.interfaces['cbf'].name,
            'ibv': not configuration.options.develop,
            'stream_name': src_stream.name,
            'aiomonitor': True
        }
        if stream is None:
            config.update({
                'stats_interface': task.interfaces['sdp_10g'].name,
                'stats_int_time': 1.0
            })
        else:
            config.update({
                'file_base': '/data',
                'direct_io': not ram,       # Can't use O_DIRECT on tmpfs
                'channels': '{}:{}'.format(*stream.output_channels)
            })
        return config

    g.add_node(bf_ingest, config=make_beamformer_engineering_pol_config)
    g.add_edge(bf_ingest, src_multicast, port='spead',
               depends_resolve=True, depends_init=True, depends_ready=True,
               config=lambda task, resolver, endpoint: {'cbf_spead': str(endpoint)})
    if timeplot:
        stats_multicast = LogicalMulticast('timeplot.{}'.format(src_stream.name), 1)
        g.add_edge(bf_ingest, stats_multicast, port='spead',
                   depends_resolve=True,
                   config=lambda task, resolver, endpoint: {'stats': str(endpoint)})
        g.add_edge(stats_multicast, bf_ingest, depends_init=True, depends_ready=True)
    return bf_ingest


def _make_beamformer_engineering(
        g: networkx.MultiDiGraph,
        configuration: Configuration,
        stream: product_config.BeamformerEngineeringStream) -> Sequence[scheduler.LogicalTask]:
    """Generate nodes for beamformer engineering output."""
    ram = stream.store == 'ram'
    nodes = []
    for i, src in enumerate(stream.tied_array_channelised_voltage):
        nodes.append(_make_beamformer_engineering_pol(
            g, configuration, stream, src,
            'bf_ingest.{}.{}'.format(stream.name, i + 1), ram, i))
    return nodes


def build_logical_graph(configuration: Configuration,
                        config_dict: dict,
                        sensors: SensorSet) -> networkx.MultiDiGraph:
    # We mutate the configuration to align output channels to requirements.
    configuration = copy.deepcopy(configuration)

    # Note: a few lambdas in this function have default arguments e.g.
    # stream=stream. This is needed because capturing a loop-local variable in
    # a lambda captures only the final value of the variable, not the value it
    # had in the loop iteration where the lambda occurred.

    archived_streams: List[str] = []
    # Immutable keys to add to telstate on startup. There is no telstate yet
    # on which to call telstate.join, so nested keys must be expressed as
    # tuples which are joined later.
    init_telstate: Dict[Union[str, Tuple[str, ...]], Any] = {
        'sdp_archived_streams': archived_streams,
        'sdp_config': config_dict
    }

    # Sensors that are created for individual streams and managed by the
    # product controller.
    stream_sensors = SensorSet()

    g = networkx.MultiDiGraph(
        archived_streams=archived_streams,  # For access as g.graph['archived_streams']
        init_telstate=init_telstate,        # ditto
        config=lambda resolver: ({'host': LOCALHOST} if resolver.localhost else {}),
        stream_sensors=stream_sensors
    )

    # Add SPEAD endpoints to the graph.
    input_multicast = []
    for stream in configuration.streams:
        if isinstance(stream, (product_config.CbfStream,
                               product_config.DigRawAntennaVoltageStream)):
            url = stream.url
            if url.scheme == 'spead':
                node = LogicalMulticast(stream.name, endpoint=Endpoint(url.host, url.port))
                g.add_node(node)
                input_multicast.append(node)

    # cam2telstate node (optional: if we're simulating, we don't need it)
    cam2telstate: Optional[scheduler.LogicalNode] = None
    cam_http = configuration.by_class(product_config.CamHttpStream)
    if cam_http:
        cam2telstate = _make_cam2telstate(g, configuration, cam_http[0])
        for node in input_multicast:
            g.add_edge(node, cam2telstate, depends_ready=True)

    # Simulators
    def dsim_key(stream: product_config.SimDigRawAntennaVoltageStream) -> Tuple[str, float]:
        """Key for dsim streams that should be run in the same process."""
        return (stream.antenna.name, stream.adc_sample_rate)

    sync_time = int(time.time())
    for _, streams in itertools.groupby(
            sorted(
                configuration.by_class(product_config.SimDigRawAntennaVoltageStream),
                key=dsim_key
            ),
            key=dsim_key):
        _make_dsim(g, configuration, streams, sync_time)
    for stream in configuration.by_class(product_config.SimBaselineCorrelationProductsStream):
        _make_cbf_simulator(g, configuration, stream)
    for stream in configuration.by_class(product_config.SimTiedArrayChannelisedVoltageStream):
        _make_cbf_simulator(g, configuration, stream)

    # Correlator
    for stream in configuration.by_class(product_config.GpucbfAntennaChannelisedVoltageStream):
        _make_fgpu(g, configuration, stream, sync_time)
    for stream in configuration.by_class(product_config.GpucbfBaselineCorrelationProductsStream):
        _make_xbgpu(g, configuration, stream, sync_time, sensors)

    # Pair up spectral and continuum L0 outputs
    l0_done = set()
    for stream in configuration.by_class(product_config.VisStream):
        if stream.continuum_factor == 1:
            for stream2 in configuration.by_class(product_config.VisStream):
                if (stream2 not in l0_done and stream2.continuum_factor > 1
                        and stream2.compatible(stream)):
                    _adjust_ingest_output_channels([stream, stream2])
                    _make_ingest(g, configuration, stream, stream2)
                    _make_timeplot_correlator(g, configuration, stream)
                    l0_done.add(stream)
                    l0_done.add(stream2)
                    break

    l0_spectral_only = False
    l0_continuum_only = False
    for stream in set(configuration.by_class(product_config.VisStream)) - l0_done:
        is_spectral = stream.continuum_factor == 1
        if is_spectral:
            l0_spectral_only = True
        else:
            l0_continuum_only = True
        _adjust_ingest_output_channels([stream])
        if is_spectral:
            _make_ingest(g, configuration, stream, None)
            _make_timeplot_correlator(g, configuration, stream)
        else:
            _make_ingest(g, configuration, None, stream)
    if l0_continuum_only and l0_spectral_only:
        logger.warning('Both continuum-only and spectral-only L0 streams found - '
                       'perhaps they were intended to be matched?')

    for stream in configuration.by_class(product_config.VisStream):
        if stream.archive:
            _make_vis_writer(g, configuration, stream, 'archive', local=True)

    for stream in configuration.by_class(product_config.CalStream):
        # Check for all corresponding flags outputs
        flags = []
        for flags_stream in configuration.by_class(product_config.FlagsStream):
            if flags_stream.cal is stream:
                flags.append(flags_stream)
        _make_cal(g, configuration, stream, flags)
        for flags_stream in flags:
            if flags_stream.archive:
                _make_flag_writer(g, configuration, flags_stream, 'archive', local=True)

    for stream in configuration.by_class(product_config.BeamformerEngineeringStream):
        _make_beamformer_engineering(g, configuration, stream)

    # Collect all tied-array-channelised-voltage streams and make signal displays for them
    for stream in configuration.by_class(product_config.TiedArrayChannelisedVoltageStream):
        _make_timeplot_beamformer(g, configuration, stream)
    for stream in configuration.by_class(product_config.SimTiedArrayChannelisedVoltageStream):
        _make_timeplot_beamformer(g, configuration, stream)

    for stream in configuration.by_class(product_config.ContinuumImageStream):
        _make_imager_writers(g, configuration, 'continuum', stream)
    for stream in configuration.by_class(product_config.SpectralImageStream):
        _make_imager_writers(g, configuration, 'spectral', stream,
                             defaults.SPECTRAL_OBJECT_CHANNELS)
    # Imagers are mostly handled in build_postprocess_logical_graph, but we create
    # capture block-independent metadata here.
    image_classes: List[Type[product_config.Stream]] = [
        product_config.ContinuumImageStream,
        product_config.SpectralImageStream
    ]
    for cls_ in image_classes:
        for stream in configuration.by_class(cls_):
            archived_streams.append(stream.name)
            init_telstate[(stream.name, 'src_streams')] = [s.name for s in stream.src_streams]
            init_telstate[(stream.name, 'stream_type')] = stream.stream_type

    # telstate node. If no other node takes a reference to telstate, then we
    # don't create it.
    need_telstate = False
    for node in g:
        if isinstance(node, ProductLogicalTask):
            if node.pass_telstate or node.katsdpservices_config:
                need_telstate = True
    if need_telstate:
        telstate: Optional[scheduler.LogicalNode] = _make_telstate(g, configuration)
        meta_writer: Optional[scheduler.LogicalNode] = _make_meta_writer(g, configuration)
    else:
        telstate = None
        meta_writer = None

    # Count large allocations in telstate, which affects memory usage of
    # telstate itself and any tasks that dump the contents of telstate.
    telstate_extra = 0
    for _node, data in g.nodes(True):
        telstate_extra += data.get('telstate_extra', 0)
    seen = set()
    for node in g:
        if isinstance(node, ProductLogicalTask):
            assert node.name not in seen, "{} appears twice in graph".format(node.name)
            seen.add(node.name)
            assert node.image in IMAGES, "{} missing from IMAGES".format(node.image)
            # Connect every task to telstate
            if telstate is not None and node is not telstate:
                if node.pass_telstate:
                    node.command.extend([
                        '--telstate', '{endpoints[telstate_telstate]}',
                        '--name', node.name])
                node.wrapper = configuration.options.wrapper
                g.add_edge(node, telstate, port='telstate',
                           depends_ready=True, depends_kill=True)
            # Make sure meta_writer is the last task to be handled in capture-done
            if meta_writer is not None and node is not meta_writer:
                g.add_edge(meta_writer, node, depends_init=True)
            # Increase memory allocation where it depends on telstate content
            if node is telstate or node is meta_writer:
                node.mem += _mb(telstate_extra)
            # MESOS-7197 causes the master to crash if we ask for too little of
            # a resource. Enforce some minima.
            node.cpus = max(node.cpus, 0.01)
            for request in node.gpus:
                request.compute = max(request.compute, 0.01)
            # Bandwidths are typically large values. If they get large enough
            # then MESOS-8129 can bite (although this has only happened due to
            # misconfiguration). We don't need sub-bps precision, so just round
            # things off, which mitigates the problem.
            for request in node.interfaces:
                request.bandwidth_in = round(request.bandwidth_in)
                request.bandwidth_out = round(request.bandwidth_out)
            # Apply host overrides
            force_host: Optional[str] = None
            try:
                service_override = configuration.options.service_overrides[node.name]
                force_host = service_override.host
            except KeyError:
                pass
            if force_host is not None:
                node.host = force_host
    # For any tasks that don't pick a more specific fake implementation, use
    # either ProductFakePhysicalTask or FakePhysicalTask depending on
    # the original.
    if configuration.options.interface_mode:
        for node in g:
            if node.physical_factory == scheduler.PhysicalTask:
                node.physical_factory = scheduler.FakePhysicalTask
            elif node.physical_factory == ProductPhysicalTask:
                node.physical_factory = ProductFakePhysicalTask
            elif issubclass(node.physical_factory, scheduler.PhysicalTask):
                raise TypeError(f'{node.name} needs to specify a fake physical factory')

    return g


def _continuum_imager_cpus(configuration: Configuration) -> int:
    return 24 if not configuration.options.develop else 2


def _spectral_imager_cpus(configuration: Configuration) -> int:
    # Fairly arbitrary number, based on looking at typical usage during a run.
    # In practice the number of spectral imagers per box is limited by GPUs,
    # so the value doesn't make a huge difference.
    return 3 if not configuration.options.develop else 1


def _stream_url(capture_block_id: str, stream_name: str) -> str:
    url = 'redis://{endpoints[telstate_telstate]}/'
    url += '?capture_block_id={}'.format(escape_format(urllib.parse.quote_plus(capture_block_id)))
    url += '&stream_name={}'.format(escape_format(urllib.parse.quote_plus(stream_name)))
    return url


def _sky_model_url(data_url: str, continuum_name: str, target: katpoint.Target) -> str:
    # data_url must have been returned by stream_url
    url = data_url
    url += '&continuum={}'.format(escape_format(urllib.parse.quote_plus(continuum_name)))
    url += '&target={}'.format(escape_format(urllib.parse.quote_plus(target.description)))
    url += '&format=katdal'
    return url


class TargetMapper:
    """Assign normalised names to targets.

    Each target passed to :meth:`__call__` is given a unique name containing
    only alphanumeric characters, dashes and underscores. Passing the same
    target will return the same name.

    This class is not thread-safe.
    """

    def __init__(self) -> None:
        self._cache: Dict[katpoint.Target, str] = {}
        self._used: Set[str] = set()

    def __call__(self, target: katpoint.Target) -> str:
        if target in self._cache:
            return self._cache[target]
        name = re.sub(r'[^-A-Za-z0-9_]', '_', target.name)
        if name in self._used:
            i = 1
            while '{}_{}'.format(name, i) in self._used:
                i += 1
            name = '{}_{}'.format(name, i)
        self._used.add(name)
        self._cache[target] = name
        return name


def _get_targets(configuration: Configuration,
                 capture_block_id: str,
                 stream: product_config.ImageStream,
                 telstate_endpoint: str) -> \
        Tuple[Sequence[Tuple[katpoint.Target, float]], katdal.DataSet]:
    """Identify all the targets to image.

    Parameter
    ---------
    configuration
        Configuration object
    capture_block_id
        Capture block ID
    stream
        The ``sdp.continuum_image`` or ``sdp.spectral_image`` stream
    telstate
        Root view of the telescope state
    min_time
        Skip targets that don't have at least this much observation time (in seconds).

    Returns
    -------
    targets
        Each key is the unique normalised target name, and the value is the
        target and the observation time on the target.
    data_set
        A katdal data set corresponding to the arguments.
    """
    l0_stream = stream.name + '.' + stream.vis.name
    data_set = katdal.open(
        f'redis://{telstate_endpoint}',
        capture_block_id=capture_block_id,
        stream_name=l0_stream,
        chunk_store=None
    )
    tracking = data_set.sensor.get('Observation/scan_state') == 'track'
    target_sensor = data_set.sensor.get('Observation/target_index')
    targets = []
    for i, target in enumerate(data_set.catalogue):
        if target.body_type != 'radec' or 'target' not in target.tags:
            continue
        observed = tracking & (target_sensor == i)
        obs_time = np.sum(observed) * data_set.dump_period
        if obs_time >= stream.min_time:
            targets.append((target, obs_time))
        else:
            logger.info('Skipping target %s: observed for %.1f seconds, threshold is %.1f',
                        target.name, obs_time, stream.min_time)
    return targets, data_set


def _render_continuum_parameters(parameters: Dict[str, Any]) -> str:
    """Turn a dictionary into a sequence of Python assignment statements.

    The keys must be valid Python identifiers.
    """
    return '; '.join('{}={!r}'.format(key, value) for key, value in parameters.items())


async def _make_continuum_imager(g: networkx.MultiDiGraph,
                                 configuration: Configuration,
                                 capture_block_id: str,
                                 stream: product_config.ContinuumImageStream,
                                 telstate: katsdptelstate.aio.TelescopeState,
                                 telstate_endpoint: str,
                                 target_mapper: TargetMapper) -> None:
    l0_stream = stream.name + '.' + stream.vis.name
    data_url = _stream_url(capture_block_id, l0_stream)
    cpus = _continuum_imager_cpus(configuration)
    targets = _get_targets(configuration, capture_block_id, stream, telstate_endpoint)[0]

    for target, obs_time in targets:
        target_name = target_mapper(target)
        imager = ProductLogicalTask(
            f'continuum_image.{stream.name}.{target_name}', streams=[stream])
        imager.subsystem = 'sdp'
        imager.cpus = cpus
        # These resources are very rough estimates
        imager.mem = 50000 if not configuration.options.develop else 8000
        imager.disk = _mb(1000 * stream.vis.size + 1000)
        imager.max_run_time = 86400     # 24 hours
        imager.volumes = [DATA_VOL]
        imager.gpus = [scheduler.GPURequest()]
        # Just use a whole GPU - no benefit in time-sharing for batch tasks (unless
        # it can help improve parallelism). There is no memory enforcement and I
        # have no idea how much would be needed, so don't bother reserving memory.
        imager.gpus[0].compute = 1.0
        imager.image = 'katsdpcontim'
        mfimage_parameters = dict(nThreads=cpus, **stream.mfimage_parameters)
        format_args = [         # Args to pass through str.format
            'run-and-cleanup', '/mnt/mesos/sandbox/{capture_block_id}_aipsdisk', '--',
            'continuum_pipeline.py',
            '--telstate', '{endpoints[telstate_telstate]}',
            '--access-key', '{resolver.s3_config[continuum][read][access_key]}',
            '--secret-key', '{resolver.s3_config[continuum][read][secret_key]}'
        ]
        no_format_args = [      # Args to protect from str.format
            '--select', f'scans="track"; corrprods="cross"; targets=[{target.description!r}]',
            '--capture-block-id', capture_block_id,
            '--output-id', stream.name,
            '--telstate-id', telstate.join(stream.name, target_name),
            '--outputdir', DATA_VOL.container_path,
            '--mfimage', _render_continuum_parameters(mfimage_parameters),
            '-w', '/mnt/mesos/sandbox',
        ]
        if stream.uvblavg_parameters:
            no_format_args.extend([
                '--uvblavg', _render_continuum_parameters(stream.uvblavg_parameters)
            ])
        imager.command = format_args + [escape_format(arg) for arg in no_format_args] + [data_url]
        imager.katsdpservices_config = False
        imager.metadata_katcp_sensors = False
        imager.batch_data_time = obs_time
        g.add_node(imager)

    if not targets:
        logger.info('No continuum imager targets found for %s', capture_block_id)
    else:
        logger.info('Continuum imager targets for %s: %s', capture_block_id,
                    ', '.join(target.name for target, _ in targets))
    view = telstate.view(telstate.join(capture_block_id, stream.name))
    await view.set('targets', {target.description: target_mapper(target) for target, _ in targets})


async def _make_spectral_imager(g: networkx.MultiDiGraph,
                                configuration: Configuration,
                                capture_block_id: str,
                                stream: product_config.SpectralImageStream,
                                telstate: katsdptelstate.aio.TelescopeState,
                                telstate_endpoint: str,
                                target_mapper: TargetMapper) -> \
        Tuple[str, Sequence[scheduler.LogicalNode]]:
    dump_bytes = stream.vis.n_baselines * defaults.SPECTRAL_OBJECT_CHANNELS * BYTES_PER_VFW_SPECTRAL
    data_url = _stream_url(capture_block_id, stream.name + '.' + stream.vis.name)
    targets, data_set = _get_targets(configuration, capture_block_id, stream, telstate_endpoint)
    band = data_set.spectral_windows[data_set.spw].band
    channel_freqs = data_set.channel_freqs * u.Hz
    del data_set    # Allow Python to recover the memory

    async with katsdpmodels.fetch.aiohttp.TelescopeStateFetcher(telstate) as fetcher:
        rfi_mask = await fetcher.get('model_rfi_mask_fixed', RFIMask)
        max_baseline = rfi_mask.max_baseline_length(channel_freqs)
        channel_mask = max_baseline > 0 * u.m
        acv = stream.vis.baseline_correlation_products.antenna_channelised_voltage
        telstate_acv = telstate.view(acv.name)
        band_mask = await fetcher.get('model_band_mask_fixed', BandMask, telstate=telstate_acv)
        channel_mask |= band_mask.is_masked(
            SpectralWindow(acv.bandwidth * u.Hz, acv.centre_frequency * u.Hz),
            channel_freqs
        )

    nodes = []
    for target, obs_time in targets:
        for i in range(0, stream.vis.n_chans, defaults.SPECTRAL_OBJECT_CHANNELS):
            first_channel = max(i, stream.output_channels[0])
            last_channel = min(i + defaults.SPECTRAL_OBJECT_CHANNELS,
                               stream.vis.n_chans,
                               stream.output_channels[1])
            if first_channel >= last_channel:
                continue
            if np.all(channel_mask[first_channel:last_channel]):
                continue

            target_name = target_mapper(target)
            continuum_task: Optional[scheduler.LogicalNode] = None
            if stream.continuum is not None:
                continuum_name = stream.continuum.name + '.' + target_name
                try:
                    continuum_task = find_node(g, 'continuum_image.' + continuum_name)
                except KeyError:
                    logger.warning('Skipping %s for %s because it was not found for %s',
                                   target.name, stream.name, continuum_name,
                                   extra=dict(capture_block_id=capture_block_id))
                    continue

            imager = ProductLogicalTask('spectral_image.{}.{:05}-{:05}.{}'.format(
                stream.name, first_channel, last_channel, target_name), streams=[stream])
            imager.subsystem = 'sdp'
            imager.cpus = _spectral_imager_cpus(configuration)
            # TODO: these resources are very rough estimates. The disk
            # estimate is conservative since it assumes no compression.
            dumps = int(round(obs_time / stream.vis.int_time))
            # 8 GB is usually enough, but there seem to be some rare cases
            # where memory usage keeps going up.
            imager.mem = 12 * 1024
            imager.disk = _mb(dump_bytes * dumps) + 1024
            imager.max_run_time = 6 * 3600     # 6 hours
            imager.volumes = [DATA_VOL]
            imager.gpus = [scheduler.GPURequest()]
            # Actual GPU utilisation is fairly low overall, and performance
            # could be improved by running two (or more) per GPU. However, the
            # imaging machines also run Ceph, and too many imagers can starve
            # Ceph of resources (with catastrophic consequences e.g. see
            # SPR1-904). Requesting a whole GPU is a quick-n-dirty way to limit
            # the number of imager tasks running.
            imager.gpus[0].compute = 1.0
            # There is no memory enforcement, so this doesn't have a lot of
            # padding.
            imager.gpus[0].memory = 3.0
            imager.image = 'katsdpimager'
            imager.command = [
                'run-and-cleanup', '--create', '--tmp', '/mnt/mesos/sandbox/tmp', '--',
                'imager-mkat-pipeline.py',
                '-i', escape_format('target={}'.format(target.description)),
                '-i', 'access-key={resolver.s3_config[spectral][read][access_key]}',
                '-i', 'secret-key={resolver.s3_config[spectral][read][secret_key]}',
                '-i', 'rfi-mask=fixed',
                '--stokes', 'I',
                '--start-channel', str(first_channel),
                '--stop-channel', str(last_channel),
                '--major', '5',
                '--weight-type', 'robust',
                '--channel-batch', str(defaults.SPECTRAL_OBJECT_CHANNELS),
                data_url,
                escape_format(DATA_VOL.container_path),
                escape_format('{}_{}_{}'.format(capture_block_id, stream.name, target_name)),
                escape_format(stream.name)
            ]
            if stream.continuum is not None:
                sky_model_url = _sky_model_url(data_url, stream.continuum.name, target)
                imager.command += ['--subtract', sky_model_url]
            if band in {'L', 'UHF'}:      # Models are not available for other bands yet
                imager.command += ['--primary-beam', 'meerkat']
            for key, value in stream.parameters.items():
                imager.command += [f'--{key}'.replace('_', '-'), escape_format(str(value))]

            imager.katsdpservices_config = False
            imager.metadata_katcp_sensors = False
            imager.batch_data_time = obs_time
            g.add_node(imager)
            nodes.append(imager)
            if continuum_task is not None:
                g.add_edge(imager, continuum_task, depends_finished=True)
    if not targets:
        logger.info('No spectral imager targets found for %s', capture_block_id)
    else:
        logger.info('Spectral imager targets for %s: %s', capture_block_id,
                    ', '.join(target.name for target, _ in targets))
    view = telstate.view(telstate.join(capture_block_id, stream.name))
    await view.set('targets', {target.description: target_mapper(target) for target, _ in targets})
    await view.set('output_channels', [
        channel for channel in range(stream.output_channels[0], stream.output_channels[1])
        if not channel_mask[channel]
    ])
    return data_url, nodes


def _make_spectral_imager_report(
        g: networkx.MultiDiGraph,
        configuration: Configuration,
        capture_block_id: str,
        stream: product_config.SpectralImageStream,
        data_url: str,
        spectral_nodes: Sequence[scheduler.LogicalNode]) -> scheduler.LogicalNode:
    report = ProductLogicalTask(f'spectral_image_report.{stream.name}', streams=[stream])
    report.subsystem = 'sdp'
    report.cpus = 1.0
    # Memory is a guess - but since we don't open the chunk store it should be lightweight
    report.mem = 4 * 1024
    report.volumes = [DATA_VOL]
    report.image = 'katsdpimager'
    report.katsdpservices_config = False
    report.metadata_katcp_sensors = False
    report.command = [
        'imager-mkat-report.py',
        data_url,
        escape_format(DATA_VOL.container_path),
        escape_format(f'{capture_block_id}_{stream.name}'),
        escape_format(stream.name)
    ]
    g.add_node(report)
    for node in spectral_nodes:
        g.add_edge(report, node, depends_finished=True, depends_finished_critical=False)
    return report


async def build_postprocess_logical_graph(
        configuration: Configuration,
        capture_block_id: str,
        telstate: katsdptelstate.aio.TelescopeState,
        telstate_endpoint: str) -> networkx.MultiDiGraph:
    g = networkx.MultiDiGraph()
    telstate_node = scheduler.LogicalExternal('telstate')
    g.add_node(telstate_node)
    # The postprocessing steps don't work well with interface mode because
    # they depend on examining state written by the containers, and this is
    # not currently simulated to the necessary level.
    if configuration.options.interface_mode:
        return g

    target_mapper = TargetMapper()

    for cstream in configuration.by_class(product_config.ContinuumImageStream):
        await _make_continuum_imager(g, configuration, capture_block_id, cstream,
                                     telstate, telstate_endpoint, target_mapper)

    # Note: this must only be run after all the sdp.continuum_image nodes have
    # been created, because spectral imager nodes depend on continuum imager
    # nodes.
    for sstream in configuration.by_class(product_config.SpectralImageStream):
        data_url, nodes = await _make_spectral_imager(g, configuration, capture_block_id, sstream,
                                                      telstate, telstate_endpoint, target_mapper)
        if nodes:
            _make_spectral_imager_report(g, configuration, capture_block_id, sstream,
                                         data_url, nodes)

    seen = set()
    for node in g:
        if isinstance(node, ProductLogicalTask):
            # TODO: most of this code is shared by _build_logical_graph
            assert node.name not in seen, "{} appears twice in graph".format(node.name)
            seen.add(node.name)
            assert node.image in IMAGES, "{} missing from IMAGES".format(node.image)
            # Connect every task to telstate
            g.add_edge(node, telstate_node, port='telstate',
                       depends_ready=True, depends_kill=True)

    return g<|MERGE_RESOLUTION|>--- conflicted
+++ resolved
@@ -769,19 +769,14 @@
                default=stream.n_chans_per_substream, initial_status=Sensor.Status.NOMINAL),
         SumSensor(sensors, int, f"{stream.name}-xeng-clip-cnt",
                   "Number of visibilities that saturated",
-<<<<<<< HEAD
                   name_regex=re.compile(rf"xb\.{re.escape(stream.name)}\.[0-9]+\.xeng-clip-cnt"),
                   children=stream.n_substreams),
         SyncSensor(sensors, bool, f"{stream.name}-xengs-synchronised",
                    "For the latest accumulation, was data present from all F-Engines "
                    "for all X-Engines",
                    name_regex=re.compile(rf"xb\.{re.escape(stream.name)}\.[0-9]+\.synchronised"),
-                   children=stream.n_substreams)
-=======
-                  name_regex=re.compile(rf"xb\.{stream.name}\.[0-9]+\.xeng-clip-cnt"),
-                  children=stream.n_substreams),
+                   children=stream.n_substreams),
         data_suspect_sensor
->>>>>>> 597dc502
     ]
     for ss in stream_sensors:
         g.graph["stream_sensors"].add(ss)
