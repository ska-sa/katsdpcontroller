--- conflicted
+++ resolved
@@ -587,31 +587,7 @@
         super().__init__(name, config, configure_task)
         self.run_id = name + "-" + uuid.uuid4().hex
         self.task_id: Optional[str] = None
-<<<<<<< HEAD
         self._image: Optional[scheduler.Image] = None
-        self.sensors.add(Sensor(
-            Address, f'{name}.http-address',
-            'Address of internal HTTP server (which is NOT the dashboard)'))
-        self.sensors.add(Sensor(
-            Address, f'{name}.aiomonitor-address',
-            'Address of aiomonitor debugging port (only accessible from the host)'))
-        self.sensors.add(Sensor(
-            Address, f'{name}.aioconsole-address',
-            'Address of aioconsole debugging port (only accessible from the host)'))
-        self.sensors.add(Sensor(
-            Address, f'{name}.dashboard-address',
-            'Address of product controller dashboard'))
-        self.sensors.add(Sensor(
-            str, f'{self.name}.version',
-            'Docker image running the product controller'))
-        self.sensors.add(Sensor(
-            str, f'{self.name}.source',
-            'Version control source for the product controller'))
-        self.sensors.add(Sensor(
-            str, f'{self.name}.revision',
-            'Version control revision for the product controller'))
-=======
-        self._image: Optional[str] = None
         self.sensors.add(
             Sensor(
                 Address,
@@ -639,7 +615,14 @@
         self.sensors.add(
             Sensor(str, f"{self.name}.version", "Docker image running the product controller")
         )
->>>>>>> 1e3af7e8
+        self.sensors.add(
+            Sensor(str, f"{self.name}.source", "Version control source for the product controller")
+        )
+        self.sensors.add(
+            Sensor(
+                str, f"{self.name}.revision", "Version control revision for the product controller"
+            )
+        )
 
     @property
     def image(self) -> Optional[scheduler.Image]:
@@ -648,14 +631,13 @@
     @image.setter
     def image(self, value: Optional[scheduler.Image]) -> None:
         def set_sensor(suffix: str, value: Optional[str]):
-            sensor = self.sensors[f'{self.name}.{suffix}']
+            sensor = self.sensors[f"{self.name}.{suffix}"]
             if value is not None:
                 sensor.value = value
             else:
-                sensor.set_value('', status=Sensor.Status.UNKNOWN)
+                sensor.set_value("", status=Sensor.Status.UNKNOWN)
 
         self._image = value
-<<<<<<< HEAD
         version: Optional[str] = None
         source: Optional[str] = None
         revision: Optional[str] = None
@@ -663,16 +645,9 @@
             version = value.path
             source = value.source
             revision = value.revision
-        set_sensor('version', version)
-        set_sensor('source', source)
-        set_sensor('revision', revision)
-=======
-        sensor = self.sensors[f"{self.name}.version"]
-        if value is not None:
-            sensor.value = value
-        else:
-            sensor.set_value("", status=Sensor.Status.UNKNOWN)
->>>>>>> 1e3af7e8
+        set_sensor("version", version)
+        set_sensor("source", source)
+        set_sensor("revision", revision)
 
 
 class SingularityProductManager(ProductManagerBase[SingularityProduct]):
@@ -871,34 +846,17 @@
                 logger.warning("Could not load existing state (%s), so starting fresh", exc)
                 data = default
             products = []
-<<<<<<< HEAD
-            for name, info in data['products'].items():
-                prod = SingularityProduct(name, info['config'], None)
-                prod.run_id = info['run_id']
-                prod.task_id = info['task_id']
-                image = info['image']
+            for name, info in data["products"].items():
+                prod = SingularityProduct(name, info["config"], None)
+                prod.run_id = info["run_id"]
+                prod.task_id = info["task_id"]
+                image = info["image"]
                 if isinstance(image, dict):  # Only became a dict in version 5
                     prod.image = scheduler.Image(**image)
                 else:
                     prod.image = scheduler.Image.from_path(image)
-                prod.start_time = info['start_time']
-                ports = info['ports']
-=======
-            for name, info in data["products"].items():
-                prod = SingularityProduct(name, info["config"], None)
-                prod.run_id = info["run_id"]
-                prod.task_id = info["task_id"]
-                prod.image = info.get("image")  # Only introduced in version 4
-                try:
-                    prod.start_time = info["start_time"]
-                except KeyError:
-                    pass  # Version 1 didn't have start_time
-                try:
-                    ports = info["ports"]
-                except KeyError:
-                    # Version 2 only had the katcp port
-                    ports = {"katcp": info["port"]}
->>>>>>> 1e3af7e8
+                prod.start_time = info["start_time"]
+                ports = info["ports"]
                 prod.task_state = Product.TaskState.ACTIVE
                 prod.multicast_groups = {
                     ipaddress.ip_address(addr) for addr in info["multicast_groups"]  # type: ignore
@@ -925,38 +883,23 @@
             if value is None:
                 del image_data[key]
         return {
-            'config': product.config,
-            'run_id': product.run_id,
-            'task_id': product.task_id,
-            'image': image_data,
-            'host': product.hostname,
-            'ports': product.ports,
-            'multicast_groups': [str(group) for group in product.multicast_groups],
-            'start_time': product.start_time
+            "config": product.config,
+            "run_id": product.run_id,
+            "task_id": product.task_id,
+            "image": image_data,
+            "host": product.hostname,
+            "ports": product.ports,
+            "multicast_groups": [str(group) for group in product.multicast_groups],
+            "start_time": product.start_time,
         }
 
     async def _save_state(self) -> None:
         """Save the current state to Zookeeper"""
         async with self._zk_state_lock:
             data = {
-<<<<<<< HEAD
-                'version': ZK_STATE_VERSION,
-                'products': {
-                    prod.name: self._serialise_product(prod)
-=======
                 "version": ZK_STATE_VERSION,
                 "products": {
-                    prod.name: {
-                        "config": prod.config,
-                        "run_id": prod.run_id,
-                        "task_id": prod.task_id,
-                        "image": prod.image,
-                        "host": prod.hostname,
-                        "ports": prod.ports,
-                        "multicast_groups": [str(group) for group in prod.multicast_groups],
-                        "start_time": prod.start_time,
-                    }
->>>>>>> 1e3af7e8
+                    prod.name: self._serialise_product(prod)
                     for prod in self.products.values()
                     if prod.task_state == Product.TaskState.ACTIVE
                 },
@@ -1092,24 +1035,13 @@
         success = False
         task_id: Optional[str] = None
         try:
-<<<<<<< HEAD
-            image = await image_resolver('katsdpcontroller')
+            image = await image_resolver("katsdpcontroller")
             product.image = image
             request_id = await self._ensure_request(name)
             await self._ensure_deploy(name, image.path)
-            await self._sing.create_run(request_id, {
-                "runId": product.run_id,
-                "commandLineArgs": args
-            })
-=======
-            image = (await image_resolver("katsdpcontroller")).path
-            product.image = image
-            request_id = await self._ensure_request(name)
-            await self._ensure_deploy(name, image)
             await self._sing.create_run(
                 request_id, {"runId": product.run_id, "commandLineArgs": args}
             )
->>>>>>> 1e3af7e8
             # Wait until the task is running or dead
             loop = asyncio.get_event_loop()
             while True:
