--- conflicted
+++ resolved
@@ -157,7 +157,7 @@
     timeplot.ports = ['spead_port', 'html_port', 'data_port']
     timeplot.wait_ports = ['html_port', 'data_port']
     timeplot.volumes = [config_vol]
-    timeplot.interfaces = [scheduler.NetworkRequest('sdp_10g')]
+    timeplot.interfaces = [scheduler.InterfaceRequest('sdp_10g')]
     timeplot.gui_urls = [{
         'title': 'Signal Display',
         'description': 'Signal displays for {0.subarray_name}',
@@ -194,7 +194,7 @@
         # only half this.
         ingest.mem = 32 * cbf_vis_mb + 256
         ingest.transitions = capture_transitions
-        ingest.networks = [scheduler.NetworkRequest('cbf'), scheduler.NetworkRequest('sdp_10g')]
+        ingest.networks = [scheduler.InterfaceRequest('cbf'), scheduler.InterfaceRequest('sdp_10g')]
         g.add_node(ingest, config=lambda resolver: {
             'continuum_factor': 32,
             'sd_continuum_factor': cbf_channels // 256,
@@ -225,13 +225,8 @@
         # 32GB of psrdada buffers, regardless of channels
         # 4GB to handle general process stuff
         bf_ingest.mem = 36 * 1024
-<<<<<<< HEAD
-        bf_ingest.networks = [scheduler.NetworkRequest('cbf', infiniband=True, affinity=True)]
+        bf_ingest.networks = [scheduler.InterfaceRequest('cbf', infiniband=True, affinity=True)]
         bf_ingest.volumes = [scheduler.VolumeRequest('data', '/data', 'RW')]
-=======
-        bf_ingest.networks = [scheduler.InterfaceRequest('cbf', infiniband=True, affinity=True)]
-        bf_ingest.volumes = [scratch_vol]
->>>>>>> 294aed41
         bf_ingest.container.docker.parameters = [{'key': 'ipc', 'value': 'host'}]
         bf_ingest.transitions = capture_transitions
         g.add_node(bf_ingest, config=lambda resolver: {
@@ -293,7 +288,7 @@
         # overhead should be enough. Finally, allow 256MB for general use.
         cal.mem = 2 * buffer_size * 1.1 / 1024**2 + 256
         cal.volumes = [data_vol]
-        cal.interfaces = [scheduler.NetworkRequest('sdp_10g')]
+        cal.interfaces = [scheduler.InterfaceRequest('sdp_10g')]
         g.add_node(cal, config=lambda resolver: {
             'cbf_channels': cbf_channels,
             'buffer_maxsize': buffer_size
@@ -316,7 +311,7 @@
     filewriter.mem = 16 * (16 * 17 * 2 * 32768 * 9) / 1024**2 + bp_mb + 256
     filewriter.ports = ['port']
     filewriter.volumes = [data_vol]
-    filewriter.networks = [scheduler.NetworkRequest('sdp_10g')]
+    filewriter.networks = [scheduler.InterfaceRequest('sdp_10g')]
     filewriter.transitions = capture_transitions
     g.add_node(filewriter, config=lambda resolver: {'file_base': '/var/kat/data'})
     g.add_edge(filewriter, l0_spectral, port='spead', config=lambda resolver, endpoint: {
@@ -343,7 +338,7 @@
         sim.gpus[0].compute = min(1.0, 0.2 * scale)
         sim.gpus[0].mem = 2 * cbf_vis_mb + cbf_gains_mb + 256
         sim.ports = ['port']
-        sim.interfaces = [scheduler.NetworkRequest('cbf')]
+        sim.interfaces = [scheduler.InterfaceRequest('cbf')]
         g.add_node(sim, config=lambda resolver: {
             'cbf_channels': cbf_channels
         })
